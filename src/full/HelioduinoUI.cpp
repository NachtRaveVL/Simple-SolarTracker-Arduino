/*  Helioduino: Simple automation controller for solar tracking systems.
    Copyright (C) 2023 NachtRaveVL          <nachtravevl@gmail.com>
    Helioduino Full/RW UI
*/

<<<<<<< HEAD
#include "Helioduino.h"
#include "HelioduinoUI.h"
=======
#include "HelioduinoUI.h"
#ifdef HELIO_USE_GUI

HelioduinoFullUI::HelioduinoFullUI(UIControlSetup uiControlSetup, UIDisplaySetup uiDisplaySetup, bool isActiveLowIO, bool allowInterruptableIO, bool enableTcUnicodeFonts)
    : HelioduinoBaseUI(uiControlSetup, uiDisplaySetup, isActiveLowIO, allowInterruptableIO, enableTcUnicodeFonts)
{
    auto controller = getController();
    HELIO_HARD_ASSERT(controller, SFP(HStr_Err_InitializationFailure));

    if (controller) {
        // Input driver setup
        auto ctrlInMode = controller->getControlInputMode();
        auto ctrlInPins = controller->getControlInputPins();
        switch (ctrlInMode) {
            case Helio_ControlInputMode_RotaryEncoderOk:
            case Helio_ControlInputMode_RotaryEncoderOkLR: {
                HELIO_SOFT_ASSERT(_uiCtrlSetup.ctrlCfgType == UIControlSetup::Encoder, SFP(HStr_Err_InvalidParameter));
                _input = new HelioInputRotary(ctrlInPins, _uiCtrlSetup.ctrlCfgAs.encoder.encoderSpeed);
            } break;

            case Helio_ControlInputMode_UpDownButtonsOk:
            case Helio_ControlInputMode_UpDownButtonsOkLR: {
                HELIO_SOFT_ASSERT(_uiCtrlSetup.ctrlCfgType == UIControlSetup::Buttons, SFP(HStr_Err_InvalidParameter));
                if (!_uiCtrlSetup.ctrlCfgAs.buttons.isDFRobotShield) {
                    _input = new HelioInputUpDownButtons(ctrlInPins, _uiCtrlSetup.ctrlCfgAs.buttons.repeatSpeed);
                } else {
                    _input = new HelioInputUpDownButtons(true, _uiCtrlSetup.ctrlCfgAs.buttons.repeatSpeed);
                }
            } break;

            case Helio_ControlInputMode_UpDownESP32TouchOk:
            case Helio_ControlInputMode_UpDownESP32TouchOkLR: {
                HELIO_SOFT_ASSERT(_uiCtrlSetup.ctrlCfgType == UIControlSetup::ESP32Touch, SFP(HStr_Err_InvalidParameter));
                _input = new HelioInputESP32TouchKeys(ctrlInPins, _uiCtrlSetup.ctrlCfgAs.touch.repeatSpeed, _uiCtrlSetup.ctrlCfgAs.touch.switchThreshold,
                                                      _uiCtrlSetup.ctrlCfgAs.touch.highVoltage, _uiCtrlSetup.ctrlCfgAs.touch.lowVoltage, _uiCtrlSetup.ctrlCfgAs.touch.attenuation);
            } break;

            case Helio_ControlInputMode_AnalogJoystickOk: {
                HELIO_SOFT_ASSERT(_uiCtrlSetup.ctrlCfgType == UIControlSetup::Joystick, SFP(HStr_Err_InvalidParameter));
                if (_uiData) {
                    _input = new HelioInputJoystick(ctrlInPins, _uiCtrlSetup.ctrlCfgAs.joystick.repeatDelay, _uiCtrlSetup.ctrlCfgAs.joystick.decreaseDivisor,
                                                    _uiData->joystickCalib[0], _uiData->joystickCalib[1], _uiData->joystickCalib[2]);
                } else {
                    _input = new HelioInputJoystick(ctrlInPins, _uiCtrlSetup.ctrlCfgAs.joystick.repeatDelay, _uiCtrlSetup.ctrlCfgAs.joystick.decreaseDivisor);
                }
            } break;

            case Helio_ControlInputMode_Matrix2x2UpDownButtonsOkL: {
                HELIO_SOFT_ASSERT(_uiCtrlSetup.ctrlCfgType == UIControlSetup::Matrix, SFP(HStr_Err_InvalidParameter));
                _input = new HelioInputMatrix2x2(ctrlInPins, _uiCtrlSetup.ctrlCfgAs.matrix.repeatDelay, _uiCtrlSetup.ctrlCfgAs.matrix.repeatInterval);
            } break;

            case Helio_ControlInputMode_Matrix3x4Keyboard_OptRotEncOk:
            case Helio_ControlInputMode_Matrix3x4Keyboard_OptRotEncOkLR: {
                HELIO_SOFT_ASSERT(_uiCtrlSetup.ctrlCfgType == UIControlSetup::Matrix, SFP(HStr_Err_InvalidParameter));
                _input = new HelioInputMatrix3x4(ctrlInPins, _uiCtrlSetup.ctrlCfgAs.matrix.repeatDelay, _uiCtrlSetup.ctrlCfgAs.matrix.repeatInterval,
                                                 _uiCtrlSetup.ctrlCfgAs.matrix.encoderSpeed);
            } break;

            case Helio_ControlInputMode_Matrix4x4Keyboard_OptRotEncOk:
            case Helio_ControlInputMode_Matrix4x4Keyboard_OptRotEncOkLR: {
                HELIO_SOFT_ASSERT(_uiCtrlSetup.ctrlCfgType == UIControlSetup::Matrix, SFP(HStr_Err_InvalidParameter));
                _input = new HelioInputMatrix4x4(ctrlInPins, _uiCtrlSetup.ctrlCfgAs.matrix.repeatDelay, _uiCtrlSetup.ctrlCfgAs.matrix.repeatInterval,
                                                 _uiCtrlSetup.ctrlCfgAs.matrix.encoderSpeed);
            } break;

            case Helio_ControlInputMode_TouchScreen: {
                #ifdef HELIO_UI_ENABLE_XPT2046TS
                    HELIO_SOFT_ASSERT(ctrlInPins.first && ctrlInPins.second && isValidPin(ctrlInPins.second[0]), SFP(HStr_Err_InvalidPinOrType));
                #endif
                _input = new HelioInputTouchscreen(ctrlInPins, _uiDispSetup.getDisplayRotation());
            } break;

            default: break;
        }
        HELIO_SOFT_ASSERT(!(ctrlInMode >= Helio_ControlInputMode_RotaryEncoderOk && ctrlInMode != Helio_ControlInputMode_ResistiveTouch && ctrlInMode <= Helio_ControlInputMode_TouchScreen) || _input, SFP(HStr_Err_AllocationFailure));

        // Display driver setup
        auto dispOutMode = controller->getDisplayOutputMode();
        auto displaySetup = controller->getDisplaySetup();

        // LiquidCrystalIO supports only i2c, /w LCD setup
        HELIO_SOFT_ASSERT(!(dispOutMode >= Helio_DisplayOutputMode_LCD16x2_EN && dispOutMode <= Helio_DisplayOutputMode_LCD20x4_RS) || displaySetup.cfgType == DeviceSetup::I2CSetup, SFP(HStr_Err_InvalidParameter));
        HELIO_SOFT_ASSERT(!(dispOutMode >= Helio_DisplayOutputMode_LCD16x2_EN && dispOutMode <= Helio_DisplayOutputMode_LCD20x4_RS) || _uiDispSetup.dispCfgType == UIDisplaySetup::LCD, SFP(HStr_Err_InvalidParameter));
        // U8g2 supports either i2c or SPI, /w Pixel setup
        HELIO_SOFT_ASSERT(!(dispOutMode >= Helio_DisplayOutputMode_SSD1305 && dispOutMode <= Helio_DisplayOutputMode_CustomOLED) || (displaySetup.cfgType == DeviceSetup::I2CSetup || displaySetup.cfgType == DeviceSetup::SPISetup), SFP(HStr_Err_InvalidParameter));
        HELIO_SOFT_ASSERT(!(dispOutMode >= Helio_DisplayOutputMode_SSD1607 && dispOutMode <= Helio_DisplayOutputMode_IL3820_V2) || displaySetup.cfgType == DeviceSetup::SPISetup, SFP(HStr_Err_InvalidParameter));
        HELIO_SOFT_ASSERT(!(dispOutMode >= Helio_DisplayOutputMode_SSD1305 && dispOutMode <= Helio_DisplayOutputMode_IL3820_V2) || _uiDispSetup.dispCfgType == UIDisplaySetup::Pixel, SFP(HStr_Err_InvalidParameter));
        // AdafruitGFX supports only SPI, /w Pixel setup
        HELIO_SOFT_ASSERT(!(dispOutMode >= Helio_DisplayOutputMode_ST7735 && dispOutMode <= Helio_DisplayOutputMode_ILI9341) || displaySetup.cfgType == DeviceSetup::SPISetup, SFP(HStr_Err_InvalidParameter));
        HELIO_SOFT_ASSERT(!(dispOutMode >= Helio_DisplayOutputMode_ST7735 && dispOutMode <= Helio_DisplayOutputMode_ILI9341) || _uiDispSetup.dispCfgType == UIDisplaySetup::Pixel, SFP(HStr_Err_InvalidParameter));
        // TFT_eSPI supports only SPI, /w TFT setup
        HELIO_SOFT_ASSERT(dispOutMode != Helio_DisplayOutputMode_TFT || displaySetup.cfgType == DeviceSetup::SPISetup, SFP(HStr_Err_InvalidParameter));
        HELIO_SOFT_ASSERT(dispOutMode != Helio_DisplayOutputMode_TFT || _uiDispSetup.dispCfgType == UIDisplaySetup::TFT, SFP(HStr_Err_InvalidParameter));

        switch (dispOutMode) {
            // LiquidCrystalIO
            case Helio_DisplayOutputMode_LCD16x2_EN:
            case Helio_DisplayOutputMode_LCD16x2_RS:
            case Helio_DisplayOutputMode_LCD20x4_EN:
            case Helio_DisplayOutputMode_LCD20x4_RS: {
                if (!_uiDispSetup.dispCfgAs.lcd.isDFRobotShield) {
                    _display = new HelioDisplayLiquidCrystal(dispOutMode, displaySetup.cfgAs.i2c, _uiDispSetup.dispCfgAs.lcd.ledMode);
                } else {
                    _display = new HelioDisplayLiquidCrystal(true, displaySetup.cfgAs.i2c, _uiDispSetup.dispCfgAs.lcd.ledMode);
                }
            } break;

            // U8g2OLED
            case Helio_DisplayOutputMode_SSD1305: {
                if (displaySetup.cfgType == DeviceSetup::I2CSetup && displaySetup.cfgAs.i2c.wire == HELIO_USE_WIRE) {
                    _display = HelioDisplayU8g2OLED::allocateSSD1305Wire(displaySetup, _uiDispSetup.dispCfgAs.gfx.rotation, _uiDispSetup.dispCfgAs.gfx.resetPin);
                } else if (displaySetup.cfgType == DeviceSetup::I2CSetup && displaySetup.cfgAs.i2c.wire == HELIO_USE_WIRE1) {
                    _display = HelioDisplayU8g2OLED::allocateSSD1305Wire1(displaySetup, _uiDispSetup.dispCfgAs.gfx.rotation, _uiDispSetup.dispCfgAs.gfx.resetPin);
                } else if (displaySetup.cfgType == DeviceSetup::SPISetup && displaySetup.cfgAs.spi.spi == HELIO_USE_SPI) {
                    _display = HelioDisplayU8g2OLED::allocateSSD1305SPI(displaySetup, _uiDispSetup.dispCfgAs.gfx.rotation, _uiDispSetup.dispCfgAs.gfx.dcPin, _uiDispSetup.dispCfgAs.gfx.resetPin);
                } else if (displaySetup.cfgType == DeviceSetup::SPISetup && displaySetup.cfgAs.spi.spi == HELIO_USE_SPI1) {
                    _display = HelioDisplayU8g2OLED::allocateSSD1305SPI1(displaySetup, _uiDispSetup.dispCfgAs.gfx.rotation, _uiDispSetup.dispCfgAs.gfx.dcPin, _uiDispSetup.dispCfgAs.gfx.resetPin);
                } else {
                    HELIO_SOFT_ASSERT(false, SFP(HStr_Err_InvalidParameter));
                }
            } break;
            case Helio_DisplayOutputMode_SSD1305_x32Ada: {
                if (displaySetup.cfgType == DeviceSetup::I2CSetup && displaySetup.cfgAs.i2c.wire == HELIO_USE_WIRE) {
                    _display = HelioDisplayU8g2OLED::allocateSSD1305x32AdaWire(displaySetup, _uiDispSetup.dispCfgAs.gfx.rotation, _uiDispSetup.dispCfgAs.gfx.resetPin);
                } else if (displaySetup.cfgType == DeviceSetup::I2CSetup && displaySetup.cfgAs.i2c.wire == HELIO_USE_WIRE1) {
                    _display = HelioDisplayU8g2OLED::allocateSSD1305x32AdaWire1(displaySetup, _uiDispSetup.dispCfgAs.gfx.rotation, _uiDispSetup.dispCfgAs.gfx.resetPin);
                } else if (displaySetup.cfgType == DeviceSetup::SPISetup && displaySetup.cfgAs.spi.spi == HELIO_USE_SPI) {
                    _display = HelioDisplayU8g2OLED::allocateSSD1305x32AdaSPI(displaySetup, _uiDispSetup.dispCfgAs.gfx.rotation, _uiDispSetup.dispCfgAs.gfx.dcPin, _uiDispSetup.dispCfgAs.gfx.resetPin);
                } else if (displaySetup.cfgType == DeviceSetup::SPISetup && displaySetup.cfgAs.spi.spi == HELIO_USE_SPI1) {
                    _display = HelioDisplayU8g2OLED::allocateSSD1305x32AdaSPI1(displaySetup, _uiDispSetup.dispCfgAs.gfx.rotation, _uiDispSetup.dispCfgAs.gfx.dcPin, _uiDispSetup.dispCfgAs.gfx.resetPin);
                } else {
                    HELIO_SOFT_ASSERT(false, SFP(HStr_Err_InvalidParameter));
                }
            } break;
            case Helio_DisplayOutputMode_SSD1305_x64Ada: {
                if (displaySetup.cfgType == DeviceSetup::I2CSetup && displaySetup.cfgAs.i2c.wire == HELIO_USE_WIRE) {
                    _display = HelioDisplayU8g2OLED::allocateSSD1305x64AdaWire(displaySetup, _uiDispSetup.dispCfgAs.gfx.rotation, _uiDispSetup.dispCfgAs.gfx.resetPin);
                } else if (displaySetup.cfgType == DeviceSetup::I2CSetup && displaySetup.cfgAs.i2c.wire == HELIO_USE_WIRE1) {
                    _display = HelioDisplayU8g2OLED::allocateSSD1305x64AdaWire1(displaySetup, _uiDispSetup.dispCfgAs.gfx.rotation, _uiDispSetup.dispCfgAs.gfx.resetPin);
                } else if (displaySetup.cfgType == DeviceSetup::SPISetup && displaySetup.cfgAs.spi.spi == HELIO_USE_SPI) {
                    _display = HelioDisplayU8g2OLED::allocateSSD1305x64AdaSPI(displaySetup, _uiDispSetup.dispCfgAs.gfx.rotation, _uiDispSetup.dispCfgAs.gfx.dcPin, _uiDispSetup.dispCfgAs.gfx.resetPin);
                } else if (displaySetup.cfgType == DeviceSetup::SPISetup && displaySetup.cfgAs.spi.spi == HELIO_USE_SPI1) {
                    _display = HelioDisplayU8g2OLED::allocateSSD1305x64AdaSPI1(displaySetup, _uiDispSetup.dispCfgAs.gfx.rotation, _uiDispSetup.dispCfgAs.gfx.dcPin, _uiDispSetup.dispCfgAs.gfx.resetPin);
                } else {
                    HELIO_SOFT_ASSERT(false, SFP(HStr_Err_InvalidParameter));
                }
            } break;
            case Helio_DisplayOutputMode_SSD1306: {
                if (displaySetup.cfgType == DeviceSetup::I2CSetup && displaySetup.cfgAs.i2c.wire == HELIO_USE_WIRE) {
                    _display = HelioDisplayU8g2OLED::allocateSSD1306Wire(displaySetup, _uiDispSetup.dispCfgAs.gfx.rotation, _uiDispSetup.dispCfgAs.gfx.resetPin);
                } else if (displaySetup.cfgType == DeviceSetup::I2CSetup && displaySetup.cfgAs.i2c.wire == HELIO_USE_WIRE1) {
                    _display = HelioDisplayU8g2OLED::allocateSSD1306Wire1(displaySetup, _uiDispSetup.dispCfgAs.gfx.rotation, _uiDispSetup.dispCfgAs.gfx.resetPin);
                } else if (displaySetup.cfgType == DeviceSetup::SPISetup && displaySetup.cfgAs.spi.spi == HELIO_USE_SPI) {
                    _display = HelioDisplayU8g2OLED::allocateSSD1306SPI(displaySetup, _uiDispSetup.dispCfgAs.gfx.rotation, _uiDispSetup.dispCfgAs.gfx.dcPin, _uiDispSetup.dispCfgAs.gfx.resetPin);
                } else if (displaySetup.cfgType == DeviceSetup::SPISetup && displaySetup.cfgAs.spi.spi == HELIO_USE_SPI1) {
                    _display = HelioDisplayU8g2OLED::allocateSSD1306SPI1(displaySetup, _uiDispSetup.dispCfgAs.gfx.rotation, _uiDispSetup.dispCfgAs.gfx.dcPin, _uiDispSetup.dispCfgAs.gfx.resetPin);
                } else {
                    HELIO_SOFT_ASSERT(false, SFP(HStr_Err_InvalidParameter));
                }
            } break;
            case Helio_DisplayOutputMode_SH1106: {
                if (displaySetup.cfgType == DeviceSetup::I2CSetup && displaySetup.cfgAs.i2c.wire == HELIO_USE_WIRE) {
                    _display = HelioDisplayU8g2OLED::allocateSH1106Wire(displaySetup, _uiDispSetup.dispCfgAs.gfx.rotation, _uiDispSetup.dispCfgAs.gfx.resetPin);
                } else if (displaySetup.cfgType == DeviceSetup::I2CSetup && displaySetup.cfgAs.i2c.wire == HELIO_USE_WIRE1) {
                    _display = HelioDisplayU8g2OLED::allocateSH1106Wire1(displaySetup, _uiDispSetup.dispCfgAs.gfx.rotation, _uiDispSetup.dispCfgAs.gfx.resetPin);
                } else if (displaySetup.cfgType == DeviceSetup::SPISetup && displaySetup.cfgAs.spi.spi == HELIO_USE_SPI) {
                    _display = HelioDisplayU8g2OLED::allocateSH1106SPI(displaySetup, _uiDispSetup.dispCfgAs.gfx.rotation, _uiDispSetup.dispCfgAs.gfx.dcPin, _uiDispSetup.dispCfgAs.gfx.resetPin);
                } else if (displaySetup.cfgType == DeviceSetup::SPISetup && displaySetup.cfgAs.spi.spi == HELIO_USE_SPI1) {
                    _display = HelioDisplayU8g2OLED::allocateSH1106SPI1(displaySetup, _uiDispSetup.dispCfgAs.gfx.rotation, _uiDispSetup.dispCfgAs.gfx.dcPin, _uiDispSetup.dispCfgAs.gfx.resetPin);
                } else {
                    HELIO_SOFT_ASSERT(false, SFP(HStr_Err_InvalidParameter));
                }
            } break;
            case Helio_DisplayOutputMode_CustomOLED: {
                if (displaySetup.cfgType == DeviceSetup::I2CSetup) {
                    _display = HelioDisplayU8g2OLED::allocateCustomOLEDI2C(displaySetup, _uiDispSetup.dispCfgAs.gfx.rotation, _uiDispSetup.dispCfgAs.gfx.resetPin);
                } else if (displaySetup.cfgType == DeviceSetup::SPISetup) {
                    _display = HelioDisplayU8g2OLED::allocateCustomOLEDSPI(displaySetup, _uiDispSetup.dispCfgAs.gfx.rotation, _uiDispSetup.dispCfgAs.gfx.dcPin, _uiDispSetup.dispCfgAs.gfx.resetPin);
                } else {
                    HELIO_SOFT_ASSERT(false, SFP(HStr_Err_InvalidParameter));
                }
            } break;
            case Helio_DisplayOutputMode_SSD1607: {
                if (displaySetup.cfgAs.spi.spi == HELIO_USE_SPI) {
                    _display = HelioDisplayU8g2OLED::allocateSSD1607SPI(displaySetup, _uiDispSetup.dispCfgAs.gfx.rotation, _uiDispSetup.dispCfgAs.gfx.dcPin, _uiDispSetup.dispCfgAs.gfx.resetPin);
                } else if (displaySetup.cfgAs.spi.spi == HELIO_USE_SPI1) {
                    _display = HelioDisplayU8g2OLED::allocateSSD1607SPI1(displaySetup, _uiDispSetup.dispCfgAs.gfx.rotation, _uiDispSetup.dispCfgAs.gfx.dcPin, _uiDispSetup.dispCfgAs.gfx.resetPin);
                } else {
                    HELIO_SOFT_ASSERT(false, SFP(HStr_Err_InvalidParameter));
                }
            } break;
            case Helio_DisplayOutputMode_IL3820: {
                if (displaySetup.cfgAs.spi.spi == HELIO_USE_SPI) {
                    _display = HelioDisplayU8g2OLED::allocateIL3820SPI(displaySetup, _uiDispSetup.dispCfgAs.gfx.rotation, _uiDispSetup.dispCfgAs.gfx.dcPin, _uiDispSetup.dispCfgAs.gfx.resetPin);
                } else if (displaySetup.cfgAs.spi.spi == HELIO_USE_SPI1) {
                    _display = HelioDisplayU8g2OLED::allocateIL3820SPI1(displaySetup, _uiDispSetup.dispCfgAs.gfx.rotation, _uiDispSetup.dispCfgAs.gfx.dcPin, _uiDispSetup.dispCfgAs.gfx.resetPin);
                } else {
                    HELIO_SOFT_ASSERT(false, SFP(HStr_Err_InvalidParameter));
                }
            } break;
            case Helio_DisplayOutputMode_IL3820_V2: {
                if (displaySetup.cfgAs.spi.spi == HELIO_USE_SPI) {
                    _display = HelioDisplayU8g2OLED::allocateIL3820V2SPI(displaySetup, _uiDispSetup.dispCfgAs.gfx.rotation, _uiDispSetup.dispCfgAs.gfx.dcPin, _uiDispSetup.dispCfgAs.gfx.resetPin);
                } else if (displaySetup.cfgAs.spi.spi == HELIO_USE_SPI1) {
                    _display = HelioDisplayU8g2OLED::allocateIL3820V2SPI1(displaySetup, _uiDispSetup.dispCfgAs.gfx.rotation, _uiDispSetup.dispCfgAs.gfx.dcPin, _uiDispSetup.dispCfgAs.gfx.resetPin);
                } else {
                    HELIO_SOFT_ASSERT(false, SFP(HStr_Err_InvalidParameter));
                }
            } break;

            // AdafruitGFX
            case Helio_DisplayOutputMode_ST7735: {
                _display = new HelioDisplayAdafruitGFX<Adafruit_ST7735>(displaySetup.cfgAs.spi, _uiDispSetup.dispCfgAs.gfx.rotation, _uiDispSetup.dispCfgAs.gfx.tabColor, _uiDispSetup.dispCfgAs.gfx.dcPin, _uiDispSetup.dispCfgAs.gfx.resetPin);
            } break;
            case Helio_DisplayOutputMode_ST7789: {
                _display = new HelioDisplayAdafruitGFX<Adafruit_ST7789>(displaySetup.cfgAs.spi, _uiDispSetup.dispCfgAs.gfx.rotation, _uiDispSetup.dispCfgAs.gfx.dcPin, _uiDispSetup.dispCfgAs.gfx.resetPin);
            } break;
            case Helio_DisplayOutputMode_ILI9341: {
                _display = new HelioDisplayAdafruitGFX<Adafruit_ILI9341>(displaySetup.cfgAs.spi, _uiDispSetup.dispCfgAs.gfx.rotation, _uiDispSetup.dispCfgAs.gfx.dcPin, _uiDispSetup.dispCfgAs.gfx.resetPin);
            } break;

            // TFT_eSPI
            case Helio_DisplayOutputMode_TFT: {
                HELIO_SOFT_ASSERT(!(bool)HELIO_USE_SPI || displaySetup.cfgAs.spi.spi == HELIO_USE_SPI, SFP(HStr_Err_InvalidParameter));
                #ifdef TFT_CS
                    HELIO_SOFT_ASSERT(displaySetup.cfgAs.spi.cs == TFT_CS, SFP(HStr_Err_NotConfiguredProperly));
                #else
                    HELIO_HARD_ASSERT(false, SFP(HStr_Err_NotConfiguredProperly));
                #endif
                _display = new HelioDisplayTFTeSPI(displaySetup.cfgAs.spi, _uiDispSetup.dispCfgAs.tft.rotation, TFT_GFX_WIDTH, TFT_GFX_HEIGHT, _uiDispSetup.dispCfgAs.tft.tabColor);
            } break;

            default: break;
        }
        HELIO_SOFT_ASSERT(!(dispOutMode >= Helio_DisplayOutputMode_LCD16x2_EN && dispOutMode <= Helio_DisplayOutputMode_TFT) || _display, SFP(HStr_Err_AllocationFailure));

        // Late input driver setup
        switch (ctrlInMode) {
            case Helio_ControlInputMode_ResistiveTouch: {
                HELIO_SOFT_ASSERT(_display, SFP(HStr_Err_NotYetInitialized));
                _input = new HelioInputResistiveTouch(ctrlInPins, _display);
            } break;

            // TFT_eSPI
            case Helio_ControlInputMode_TFTTouch: {
                HELIO_SOFT_ASSERT(_display, SFP(HStr_Err_NotYetInitialized));
                HELIO_SOFT_ASSERT(dispOutMode == Helio_DisplayOutputMode_TFT, SFP(HStr_Err_InvalidParameter));
                HELIO_SOFT_ASSERT(ctrlInPins.first && ctrlInPins.second && isValidPin(ctrlInPins.second[0]), SFP(HStr_Err_InvalidPinOrType));
                #ifdef TOUCH_CS
                    HELIO_SOFT_ASSERT(ctrlInPins.first && ctrlInPins.second && ctrlInPins.second[0] == TOUCH_CS, SFP(HStr_Err_NotConfiguredProperly));
                #else
                    HELIO_HARD_ASSERT(false, SFP(HStr_Err_NotConfiguredProperly));
                #endif
                _input = new HelioInputTFTTouch(ctrlInPins, (HelioDisplayTFTeSPI *)_display, HELIO_UI_TFTTOUCH_USES_RAW);
            } break;

            default: break;
        }
        HELIO_SOFT_ASSERT(!(ctrlInMode == Helio_ControlInputMode_ResistiveTouch || ctrlInMode == Helio_ControlInputMode_TFTTouch) || _input, SFP(HStr_Err_AllocationFailure));
    }
}

HelioduinoFullUI::~HelioduinoFullUI()
{ ; }

void HelioduinoFullUI::addRemote(Helio_RemoteControl rcType, UARTDeviceSetup rcSetup, uint16_t rcServerPort)
{
    HelioRemoteControl *remoteControl = nullptr;
    menuid_t statusMenuId = -1; // todo

    switch (rcType) {
        case Helio_RemoteControl_Serial: {
            remoteControl = new HelioRemoteSerialControl(rcSetup);
            HELIO_SOFT_ASSERT(remoteControl, SFP(HStr_Err_AllocationFailure));
        } break;

        case Helio_RemoteControl_Simhub: {
            remoteControl = new HelioRemoteSimhubControl(rcSetup, statusMenuId);
            HELIO_SOFT_ASSERT(remoteControl, SFP(HStr_Err_AllocationFailure));
        } break;

        case Helio_RemoteControl_WiFi: {
            #ifdef HELIO_USE_WIFI
                remoteControl = new HelioRemoteWiFiControl(rcServerPort);
                HELIO_SOFT_ASSERT(remoteControl, SFP(HStr_Err_AllocationFailure));
            #endif
        } break;

        case Helio_RemoteControl_Ethernet: {
            #ifdef HELIO_USE_ETHERNET
                remoteControl = new HelioRemoteEthernetControl(rcServerPort);
                HELIO_SOFT_ASSERT(remoteControl, SFP(HStr_Err_AllocationFailure));
            #endif
        } break;

        default: break;
    }

    if (remoteControl && remoteControl->getConnection()) {
        if (!_remoteServer) { _remoteServer = new TcMenuRemoteServer(getApplicationInfo()); }
        if (_remoteServer) { _remoteServer->addConnection(remoteControl->getConnection()); }
        _remotes.push_back(remoteControl);
    } else {
        if (remoteControl) { delete remoteControl; }
    }
}

bool HelioduinoFullUI::isFullUI()
{
    return true;
}

#endif
>>>>>>> 939830fd
<|MERGE_RESOLUTION|>--- conflicted
+++ resolved
@@ -3,10 +3,6 @@
     Helioduino Full/RW UI
 */
 
-<<<<<<< HEAD
-#include "Helioduino.h"
-#include "HelioduinoUI.h"
-=======
 #include "HelioduinoUI.h"
 #ifdef HELIO_USE_GUI
 
@@ -320,5 +316,4 @@
     return true;
 }
 
-#endif
->>>>>>> 939830fd
+#endif