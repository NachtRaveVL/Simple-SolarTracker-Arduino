/*  Helioduino: Simple automation controller for solar tracking systems.
    Copyright (C) 2023 NachtRaveVL          <nachtravevl@gmail.com>
    Helioduino Minimal/RO UI
*/

#include <Helioduino.h>
#ifdef HELIO_USE_GUI
#ifndef HelioUI_H
#define HelioUI_H

class HelioduinoMinUI;
typedef HelioduinoMinUI HelioduinoUI;

<<<<<<< HEAD
#include "..\shared\HelioduinoUI.h"

class HelioduinoMinUI : public HelioduinoBaseUI {
public:
};

=======
#include "../shared/HelioduinoUI.h"

class HelioduinoMinUI : public HelioduinoBaseUI {
public:
    HelioduinoMinUI(UIControlSetup uiControlSetup = UIControlSetup(),       // UI control input setup
                    UIDisplaySetup uiDisplaySetup = UIDisplaySetup(),       // UI display output setup 
                    bool isActiveLowIO = true,                              // Logic level usage for control & display IO pins
                    bool allowInterruptableIO = true,                       // Allows interruptable pins to interrupt, else forces polling
                    bool enableTcUnicodeFonts = true);                      // Enables tcUnicode UTF8 fonts usage instead of library fonts
    virtual ~HelioduinoMinUI();

    void allocateStandardControls();                                        // Allocates/pulls-into-build any standard tcMenu controls, from encoders to matrices
    void allocateESP32TouchControl();                                       // Allocates/pulls-into-build an ESP32 Touch key control (only for ESP32)
    void allocateResistiveTouchControl();                                   // Allocates/pulls-into-build a resistive touchscreen control, must be called after display allocation
    void allocateTouchscreenControl();                                      // Allocates/pulls-into-build a Touchscreen control (using FT6206/XPT2046)
    void allocateTFTTouchControl();                                         // Allocates/pulls-into-build a TFTTouch control (using TFT_eSPI), must be called after TFT display allocation

    void allocateLCDDisplay();                                              // Allocates/pulls-into-build a LCD display (using LiquidCrystalIO)

    void allocateSSD1305Display();                                          // Allocates/pulls-into-build a SSD1305 OLED pixel display (using U8g2)
    void allocateSSD1305x32AdaDisplay();                                    // Allocates/pulls-into-build a SSD1305 (ADAFRUIT_128X32) OLED pixel display (using U8g2)
    void allocateSSD1305x64AdaDisplay();                                    // Allocates/pulls-into-build a SSD1305 (ADAFRUIT_128x64) OLED pixel display (using U8g2)
    void allocateSSD1306Display();                                          // Allocates/pulls-into-build a SSD1306 OLED pixel display (using U8g2)
    void allocateSH1106Display();                                           // Allocates/pulls-into-build a SH1106 OLED pixel display (using U8g2)
    void allocateCustomOLEDDisplay();                                       // Allocates/pulls-into-build a custom OLED pixel display as statically defined (using U8g2)
    void allocateSSD1607Display();                                          // Allocates/pulls-into-build a SSD1607 OLED pixel display (using U8g2)
    void allocateIL3820Display();                                           // Allocates/pulls-into-build an IL3820 OLED pixel display (using U8g2)
    void allocateIL3820V2Display();                                         // Allocates/pulls-into-build an IL3820 V2 OLED pixel display (using U8g2)

    void allocateST7735Display();                                           // Allocates/pulls-into-build a ST7735 color pixel display (using AdafruitGFX)
    void allocateST7789Display();                                           // Allocates/pulls-into-build a ST7789 color pixel display (using AdafruitGFX)
    void allocateILI9341Display();                                          // Allocates/pulls-into-build an ILI9341 pixel display (using AdafruitGFX)
    void allocateTFTDisplay();                                              // Allocates/pulls-into-build a TFT_eSPI color pixel display (using TFT_eSPI)

    void addSerialRemote(UARTDeviceSetup rcSetup = UARTDeviceSetup());      // Adds/pulls-into-build a remote control by Serial or Bluetooth AT
    void addSimhubRemote(UARTDeviceSetup rcSetup = UARTDeviceSetup());      // Adds/pulls-into-build a remote control by Simhub serial connector, requires UART setup
    void addWiFiRemote(uint16_t rcServerPort = HELIO_UI_REMOTESERVER_PORT); // Adds/pulls-into-build a remote control by WiFi, requires enabled WiFi
    void addEthernetRemote(uint16_t rcServerPort = HELIO_UI_REMOTESERVER_PORT); // Adds/pulls-into-build a remote control by Ethernet, requires enabled Ethernet

    virtual bool isFullUI() override;

protected:
};

>>>>>>> 939830fd
#endif // /ifndef HelioUI_H
#endif<|MERGE_RESOLUTION|>--- conflicted
+++ resolved
@@ -11,14 +11,6 @@
 class HelioduinoMinUI;
 typedef HelioduinoMinUI HelioduinoUI;
 
-<<<<<<< HEAD
-#include "..\shared\HelioduinoUI.h"
-
-class HelioduinoMinUI : public HelioduinoBaseUI {
-public:
-};
-
-=======
 #include "../shared/HelioduinoUI.h"
 
 class HelioduinoMinUI : public HelioduinoBaseUI {
@@ -63,6 +55,5 @@
 protected:
 };
 
->>>>>>> 939830fd
 #endif // /ifndef HelioUI_H
 #endif