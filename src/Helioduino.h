--- conflicted
+++ resolved
@@ -22,11 +22,7 @@
     FROM, OUT OF OR IN CONNECTION WITH THE SOFTWARE OR THE USE OR
     OTHER DEALINGS IN THE SOFTWARE.
 
-<<<<<<< HEAD
-    Simple-SolarTracker-Arduino - Version 0.6.0.1
-=======
     Simple-SolarTracker-Arduino - Version 0.6.5.0
->>>>>>> 939830fd
 */
 
 #ifndef Helioduino_H
@@ -169,7 +165,6 @@
 #include "TimeLib.h"                    // Time library
 #ifndef HELIO_DISABLE_GUI
 #include "tcMenu.h"                     // tcMenu library
-#include "LiquidCrystalIO.h"            // LiquidCrystal IO
 #define HELIO_USE_GUI
 #endif
 
@@ -356,11 +351,7 @@
     // Minimal/RO UI only allows the user to edit existing objects, not create nor delete them.
     // Full/RW UI allows the user to add/remove system objects, customize features, change settings, etc.
     // Note: Be sure to manually include the appropriate UI system header file (e.g. #include "min/HelioduinoUI.h") in Arduino sketch.
-<<<<<<< HEAD
-    inline bool enableUI(HelioUIInterface *ui) { _activeUIInstance = ui; return ui->begin(); }
-=======
     inline bool enableUI(HelioUIInterface *ui) { _activeUIInstance = ui; _uiData = ui->init(_uiData); return ui->begin(); }
->>>>>>> 939830fd
 #endif
 
     // Mutators.
@@ -379,15 +370,11 @@
     // Sets display name of system (HELIO_NAME_MAXSIZE size limit)
     void setSystemName(String systemName);
     // Sets system time zone offset from UTC
-<<<<<<< HEAD
-    void setTimeZoneOffset(int8_t hoursOffset, int8_t minsOffset = 0);
-=======
     void setTimeZoneOffset(int8_t hoursOffset, int8_t minsOffset);
     // Sets system time zone offset from UTC, in standard hours
     inline void setTimeZoneOffset(int hoursOffset) { setTimeZoneOffset(hoursOffset, 0); }
     // Sets system time zone offset from UTC, in fractional hours
     inline void setTimeZoneOffset(float hoursOffset) { setTimeZoneOffset((int8_t)hoursOffset, (fabsf(hoursOffset) - floorf(fabsf(hoursOffset))) * signbit(hoursOffset) ? -60.0f : 60.0f); }
->>>>>>> 939830fd
     // Sets system polling interval, in milliseconds (does not enable polling, see enable publishing methods)
     void setPollingInterval(uint16_t pollingInterval);
     // Sets system autosave enable mode and optional fallback mode and interval, in minutes.
@@ -471,11 +458,8 @@
     Helio_ControlInputMode getControlInputMode() const;
     // System display name (default: "Helioduino")
     String getSystemName() const;
-<<<<<<< HEAD
-=======
     // System display name (default: "Helioduino"), as constant chars
     inline const char *getSystemNameChars() const { return _systemData ? _systemData->systemName : nullptr; }
->>>>>>> 939830fd
     // System time zone offset from UTC (default: +0/UTC), in total offset seconds
     time_t getTimeZoneOffset() const;
     // Whenever the system booted up with the RTC battery failure flag set (meaning the time is not set correctly)
@@ -519,10 +503,7 @@
     static Helioduino *_activeInstance;                     // Current active instance (set after init, weak)
 #ifdef HELIO_USE_GUI
     HelioUIInterface *_activeUIInstance;                    // Current active UI instance (owned)
-<<<<<<< HEAD
-=======
     HelioUIData *_uiData;                                   // UI data (owned)
->>>>>>> 939830fd
 #endif
     HelioSystemData *_systemData;                           // System data (owned, saved to storage)
 
