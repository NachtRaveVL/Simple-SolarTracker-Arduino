--- conflicted
+++ resolved
@@ -43,9 +43,8 @@
 #ifndef MIN_PER_DAY
 #define MIN_PER_DAY                     1440                // Minutes per day
 #endif
-<<<<<<< HEAD
-#ifndef TWO_PI                                              // Two pi
-#define TWO_PI                          6.283185307179586476925286766559
+#ifndef TWO_PI
+#define TWO_PI                          6.283185307179586476925286766559 // Two pi
 #endif
 
 // Platform standardizations
@@ -53,21 +52,8 @@
 #define ESP_PLATFORM
 #endif
 #if defined(ESP_PLATFORM) || defined(ARDUINO_ARCH_STM32)    // Missing min/max
-#define min(a,b) ((a)<(b)?(a):(b))
-#define max(a,b) ((a)>(b)?(a):(b))
-=======
-#ifndef TWO_PI
-#define TWO_PI                          6.283185307179586476925286766559 // Two pi
-#endif
-
-// Platform standardizations
-#if (defined(ESP32) || defined(ESP8266)) && !defined(ESP_PLATFORM) // ESP_PLATFORM for any esp
-#define ESP_PLATFORM
-#endif
-#if defined(ESP_PLATFORM) || defined(ARDUINO_ARCH_STM32)    // Missing min/max
 #define min(a,b)                        ((a)<(b)?(a):(b))
 #define max(a,b)                        ((a)>(b)?(a):(b))
->>>>>>> 939830fd
 #endif
 #ifndef RANDOM_MAX                                          // Missing RANDOM_MAX
 #if defined(RAND_MAX)
@@ -79,28 +65,16 @@
 
 #ifndef ADC_RESOLUTION                                      // Resolving ADC resolution, or define manually by build define (see BOARD for example)
 #if defined(IOA_ANALOGIN_RES)                               // From IOAbstraction
-<<<<<<< HEAD
-#define ADC_RESOLUTION IOA_ANALOGIN_RES
-#else
-#define ADC_RESOLUTION 10                                   // Default per AVR
-=======
 #define ADC_RESOLUTION                  IOA_ANALOGIN_RES
 #else
 #define ADC_RESOLUTION                  10                  // Default per AVR
->>>>>>> 939830fd
 #endif
 #endif
 #ifndef DAC_RESOLUTION                                      // Resolving DAC resolution, or define manually by build define (see BOARD for example)
 #if defined(IOA_ANALOGOUT_RES)                              // From IOAbstraction
-<<<<<<< HEAD
-#define DAC_RESOLUTION IOA_ANALOGOUT_RES
-#else
-#define DAC_RESOLUTION 8                                    // Default per AVR
-=======
 #define DAC_RESOLUTION                  IOA_ANALOGOUT_RES
 #else
 #define DAC_RESOLUTION                  8                   // Default per AVR
->>>>>>> 939830fd
 #endif
 #endif
 #ifndef F_SPD                                               // Resolving F_SPD=F_CPU|F_BUS alias (for default SPI device speeds), or define manually by build define (see BOARD for example)
@@ -120,18 +94,6 @@
 #endif
 #endif
 #ifndef BOARD                                               // Resolving board name alias, or define manually by build define via creating platform.local.txt in %applocaldata%\Arduino15\packages\{platform}\hardware\{arch}\{version}\ containing (/w quotes): compiler.cpp.extra_flags="-DBOARD={build.board}"
-<<<<<<< HEAD
-#if defined(TEENSYDUINO)                                    // For Teensy, define manually by build define via editing platform.txt directly in %applocaldata%\Arduino15\packages\teensy\hardware\avr\{version}\ and adding (/w space & quotes):  "-DBOARD={build.board}" to end of recipe.cpp.o.pattern=
-#define BOARD "TEENSY"
-#elif defined(ARDUINO_BOARD)
-#define BOARD ARDUINO_BOARD
-#elif defined(BOARD_NAME)
-#define BOARD BOARD_NAME
-#elif defined(USB_PRODUCT)
-#define BOARD USB_PRODUCT
-#else
-#define BOARD "OTHER"
-=======
 #if defined(CORE_TEENSY)                                    // For Teensy, define manually by build define via editing platform.txt directly in %applocaldata%\Arduino15\packages\teensy\hardware\avr\{version}\ and adding (/w space & quotes):  "-DBOARD={build.board}" to end of recipe.cpp.o.pattern=
 #define BOARD                           "TEENSY"
 #elif defined(ARDUINO_BOARD)
@@ -161,7 +123,6 @@
 #define TFT_GFX_HEIGHT                  TFT_HEIGHT          // Custom defined
 #else
 #define TFT_GFX_HEIGHT                  320                 // Default x320
->>>>>>> 939830fd
 #endif
 #endif
 
@@ -362,30 +323,6 @@
 // Display output mode support provided by tcMenu.
 enum Helio_DisplayOutputMode : signed char {
     Helio_DisplayOutputMode_Disabled,                       // No display output
-<<<<<<< HEAD
-    Helio_DisplayOutputMode_16x2LCD,                        // 16x2 text LCD (with pins: {EN,RW,RS,BL,Data})
-    Helio_DisplayOutputMode_16x2LCD_Swapped,                // 16x2 text LCD (with EN<->RS swapped, pins: {RS,RW,EN,BL,Data})
-    Helio_DisplayOutputMode_20x4LCD,                        // 20x4 text LCD (with pins: {EN,RW,RS,BL,Data})
-    Helio_DisplayOutputMode_20x4LCD_Swapped,                // 20x4 text LCD (with EN<->RS swapped, pins: {RS,RW,EN,BL,Data})
-    Helio_DisplayOutputMode_SSD1305,                        // SSD1305 128x32 graphical LCD, requires U8G2
-    Helio_DisplayOutputMode_SSD1305_x32Ada,                 // SSD1305 128x32 graphical LCD, using Adafruit + U8G2
-    Helio_DisplayOutputMode_SSD1305_x64Ada,                 // SSD1305 128x64 graphical LCD, using Adafruit + U8G2
-    Helio_DisplayOutputMode_SSD1306,                        // SSD1306 128x64 graphical LCD, using U8G2
-    Helio_DisplayOutputMode_SH1106,                         // SH1106 128x64 graphical LCD, using U8G2
-    Helio_DisplayOutputMode_SSD1607,                        // SSD1607 200x200 graphical LCD, using U8G2
-    Helio_DisplayOutputMode_IL3820,                         // IL3820 296x128 graphical LCD, using U8G2
-    Helio_DisplayOutputMode_IL3820_V2,                      // IL3820 V2 296x128 graphical LCD, using U8G2
-    Helio_DisplayOutputMode_ST7735,                         // ST7735 320x240 graphical LCD, using AdafruitGFX
-    Helio_DisplayOutputMode_ST7735_TFT,                     // ST7735 320x240 graphical LCD, using TFT_eSPI
-    Helio_DisplayOutputMode_ST7789,                         // ST7789 320x240 graphical LCD, using AdafruitGFX
-    Helio_DisplayOutputMode_ST7789_TFT,                     // ST7789 320x240 graphical LCD, using TFT_eSPI
-    Helio_DisplayOutputMode_ILI9341,                        // ILI9341 320x240 graphical LCD, using AdafruitGFX
-    Helio_DisplayOutputMode_ILI9341_TFT,                    // ILI9341 320x240 graphical LCD, using TFT_eSPI
-    Helio_DisplayOutputMode_PCD8544,                        // PCD8544 320x240 graphical LCD, using AdafruitGFX
-    Helio_DisplayOutputMode_PCD8544_TFT,                    // PCD8544 320x240 graphical LCD, using TFT_eSPI
-    Helio_DisplayOutputMode_Nokia5110,                      // Nokia5110 320x240 graphical LCD, using AdafruitGFX
-    Helio_DisplayOutputMode_Nokia5110_TFT,                  // Nokia5110 320x240 graphical LCD, using TFT_eSPI
-=======
     Helio_DisplayOutputMode_LCD16x2_EN,                     // 16x2 text LCD (with EN first, pins: {EN,RW,RS,BL,Data}), using LiquidCrystalIO (i2c only)
     Helio_DisplayOutputMode_LCD16x2_RS,                     // 16x2 text LCD (with RS first, pins: {RS,RW,EN,BL,Data}), using LiquidCrystalIO (i2c only)
     Helio_DisplayOutputMode_LCD20x4_EN,                     // 20x4 text LCD (with EN first, pins: {EN,RW,RS,BL,Data}), using LiquidCrystalIO (i2c only)
@@ -403,7 +340,6 @@
     Helio_DisplayOutputMode_ST7789,                         // ST7789 320x240 graphical LCD, using AdafruitGFX (SPI only)
     Helio_DisplayOutputMode_ILI9341,                        // ILI9341 320x240 graphical LCD, using AdafruitGFX (SPI only)
     Helio_DisplayOutputMode_TFT,                            // TFT 320x240+ graphical LCD, using TFT_eSPI (SPI only, Note: usage requires editing TFT_eSPI\User_Setup.h & properly defining TFT_CS, TFT_DC, & TFT_RST)
->>>>>>> 939830fd
 
     Helio_DisplayOutputMode_Count,                          // Placeholder
     Helio_DisplayOutputMode_Undefined = -1                  // Placeholder
@@ -414,20 +350,6 @@
 // Control input mode support provided by tcMenu.
 enum Helio_ControlInputMode : signed char {
     Helio_ControlInputMode_Disabled,                        // No control input
-<<<<<<< HEAD
-    Helio_ControlInputMode_RotaryEncoder,                   // Rotary encoder, pins: {A,B} (A = pin 1)
-    Helio_ControlInputMode_RotaryEncoder_Ok,                // Rotary encoder /w ok button, pins: {A,B,OK} (A = pin 1)
-    Helio_ControlInputMode_RotaryEncoder_OkLR,              // Rotary encoder /w ok and l/r buttons, pins: {A,B,OK,L,R} (A = pin 1)
-    Helio_ControlInputMode_2x2Matrix,                       // 2x2 directional keyboard matrix button array, pins: {L1,L2,R1,R2} (L1 = pin 1)
-    Helio_ControlInputMode_2x2Matrix_Ok,                    // 2x2 directional keyboard matrix button array /w ok button, pins: {L1,L2,R1,R2,OK} (L1 = pin 1)
-    Helio_ControlInputMode_Joystick,                        // Analog joystick, pins: {X,Y}
-    Helio_ControlInputMode_Joystick_Ok,                     // Analog joystick /w ok button, pins: {X,Y,OK}
-    Helio_ControlInputMode_3x4Matrix,                       // 3x4 keyboard matrix (graphical), /w optional rotary encoder
-    Helio_ControlInputMode_3x4Matrix_Ok,                    // 3x4 keyboard matrix (graphical), /w optional rotary encoder /w ok button
-    Helio_ControlInputMode_3x4Matrix_OkLR,                  // 3x4 keyboard matrix (graphical), /w optional rotary encoder /w ok and l/r buttons
-    Helio_ControlInputMode_ResistiveTouch,                  // Resistive touchscreen, pins: {X+,X-,Y+,Y-}
-    Helio_ControlInputMode_TouchScreen,                     // Full touchscreen (FT6206/XPT2046), pins: {}
-=======
     Helio_ControlInputMode_RotaryEncoderOk,                 // Rotary encoder /w momentary Ok button, pins: {eA,eB,Ok}
     Helio_ControlInputMode_RotaryEncoderOkLR,               // Rotary encoder /w momentary Ok, Back(L), and Next(R) buttons, pins: {eA,eB,Ok,Bk,Nx}
     Helio_ControlInputMode_UpDownButtonsOk,                 // Momentary Up, Down, and Ok buttons, pins: {Up,Dw,Ok}
@@ -444,7 +366,6 @@
     Helio_ControlInputMode_TouchScreen,                     // Full touchscreen (FT6206, or XPT2046 /w setup define), pins: FT6206: {}, XPT2046: {tCS,tIRQ} (tIRQ can be unused/-1) (FT6206 hard-coded to use Wire for i2c)
     Helio_ControlInputMode_TFTTouch,                        // TFT-Touch touchscreen, using TFT_eSPI (Note: usage requires TFT display mode & editing TFT_eSPI\User_Setup.h & properly defining TOUCH_CS), pins: {tCS,tIRQ} (tIRQ can be unused/-1)
     Helio_ControlInputMode_RemoteControl,                   // Remote controlled (no input /w possibly disabled display), pins: {}
->>>>>>> 939830fd
 
     Helio_ControlInputMode_Count,                           // Placeholder
     Helio_ControlInputMode_Undefined = -1                   // Placeholder
