/*  Helioduino: Simple automation controller for solar tracking systems.
    Copyright (C) 2023 NachtRaveVL          <nachtravevl@gmail.com>
    Helioduino Utilities
*/

#include "Helioduino.h"
#include <pins_arduino.h>

bool HelioRTCWrapper<RTC_DS1307>::begin(TwoWire *wireInstance)
{
    return _rtc.begin(wireInstance);
}

void HelioRTCWrapper<RTC_DS1307>::adjust(const DateTime &dt)
{
    _rtc.adjust(dt);
}

bool HelioRTCWrapper<RTC_DS1307>::lostPower(void)
{
    return false; // not implemented
}

DateTime HelioRTCWrapper<RTC_DS1307>::now()
{
    return _rtc.now();
}


#ifdef HELIO_USE_MULTITASKING

BasicArduinoInterruptAbstraction interruptImpl;

#endif // /ifdef HELIO_USE_MULTITASKING


#ifdef HELIO_USE_DEBUG_ASSERTIONS

static String fileFromFullPath(String fullPath)
{
    int index = fullPath.lastIndexOf(HELIO_BLDPATH_SEPARATOR);
    return index != -1 ? fullPath.substring(index+1) : fullPath;
}

static String makeAssertMsg(const char *file, const char *func, int line)
{
    String retVal;

    retVal.concat(SFP(HStr_ColonSpace));
    retVal.concat(fileFromFullPath(String(file)));
    retVal.concat(':');
    retVal.concat(line);
    retVal.concat(F(" in "));
    retVal.concat(func);
    retVal.concat(SFP(HStr_ColonSpace));

    return retVal;
}

void softAssert(bool cond, String msg, const char *file, const char *func, int line)
{
    if (!cond) {
        if (getLogger()) {
            getLogger()->logWarning(SFP(HStr_Err_AssertionFailure), makeAssertMsg(file, func, line), msg);
            getLogger()->flush();
        }
        #ifdef HELIO_ENABLE_DEBUG_OUTPUT
            else if (Serial) {
                Serial.print(localNow().timestamp(DateTime::TIMESTAMP_FULL));
                Serial.print(' ');
                Serial.print(SFP(HStr_Log_Prefix_Warning));
                Serial.print(SFP(HStr_Err_AssertionFailure));
                Serial.print(makeAssertMsg(file, func, line));
                Serial.println(msg);
                Serial.flush(); yield();
            }
        #endif
    }
}

void hardAssert(bool cond, String msg, const char *file, const char *func, int line)
{
    if (!cond) {
        String assertFail = SFP(HStr_Err_AssertionFailure);
        assertFail.concat(F(" HARD"));
        if (getLogger()) {
            getLogger()->logError(assertFail, makeAssertMsg(file, func, line), msg);
            getLogger()->flush();
        }
        #ifdef HELIO_ENABLE_DEBUG_OUTPUT
            else if (Serial) {
                Serial.print(localNow().timestamp(DateTime::TIMESTAMP_FULL));
                Serial.print(' ');
                Serial.print(SFP(HStr_Log_Prefix_Error));
                Serial.print(assertFail);
                Serial.print(makeAssertMsg(file, func, line));
                Serial.println(msg);
                Serial.flush(); yield();
            }
        #endif

        if (getController()) { getController()->suspend(); }
        yield(); delay(10);
        abort();
    }
}

#endif // /ifdef HELIO_USE_DEBUG_ASSERTIONS


void publishData(HelioSensor *sensor)
{
    HELIO_HARD_ASSERT(sensor, SFP(HStr_Err_InvalidParameter));

    if (getPublisher()) {
        auto measurement = sensor->getMeasurement();
        hposi_t rows = getMeasurementRowCount(measurement);
        hposi_t columnIndexStart = getPublisher()->getColumnIndexStart(sensor->getKey());

        if (columnIndexStart >= 0) {
            for (uint8_t measurementRow = 0; measurementRow < rows; ++measurementRow) {
                getPublisher()->publishData(columnIndexStart + measurementRow, getAsSingleMeasurement(measurement, measurementRow));
            }
        }
    }
}

bool _setUnixTime(DateTime unixTime)
{
    auto rtc = getController() ? getController()->getRTC() : nullptr;
    if (rtc) {
        rtc->adjust(unixTime);
        getController()->notifyRTCTimeUpdated();
        return true;
    } else {
        setTime(unixTime.unixtime());
    }
    return false;
}

String getYYMMDDFilename(String prefix, String ext)
{
    DateTime currTime = localNow();
    uint8_t yy = currTime.year() % 100;
    uint8_t mm = currTime.month();
    uint8_t dd = currTime.day();

    String retVal; retVal.reserve(prefix.length() + 10 + 1);

    retVal.concat(prefix);
    if (yy < 10) { retVal.concat('0'); }
    retVal.concat(yy);
    if (mm < 10) { retVal.concat('0'); }
    retVal.concat(mm);
    if (dd < 10) { retVal.concat('0'); }
    retVal.concat(dd);
    retVal.concat('.');
    retVal.concat(ext);

    return retVal;
}

String getNNFilename(String prefix, unsigned int value, String ext)
{
    String retVal; retVal.reserve(prefix.length() + 6 + 1);

    retVal.concat(prefix);
    if (value < 10) { retVal.concat('0'); }
    retVal.concat(value);
    retVal.concat('.');
    retVal.concat(ext);

    return retVal;
}

void createDirectoryFor(SDClass *sd, String filename)
{
    auto slashIndex = filename.indexOf(HELIO_FSPATH_SEPARATOR);
    String directory = slashIndex != -1 ? filename.substring(0, slashIndex) : String();
    String dirWithSep = directory + String(HELIO_FSPATH_SEPARATOR);
    if (directory.length() && !sd->exists(dirWithSep.c_str())) {
        sd->mkdir(directory.c_str());
    }
}

hkey_t stringHash(String string)
{
    hkey_t hash = 5381;
    for(int index = 0; index < string.length(); ++index) {
        hash = ((hash << 5) + hash) + (hkey_t)string[index]; // Good 'ol DJB2
    }
    return hash != hkey_none ? hash : 5381;
}

String addressToString(uintptr_t addr)
{
    String retVal; retVal.reserve((2 * sizeof(void*)) + 2 + 1);
    if (addr == (uintptr_t)-1) { addr = 0; }
    retVal.concat('0'); retVal.concat('x');

    if (sizeof(void*) >= 4) {
        if (addr < 0x10000000) { retVal.concat('0'); }
        if (addr <  0x1000000) { retVal.concat('0'); }
        if (addr <   0x100000) { retVal.concat('0'); }
        if (addr <    0x10000) { retVal.concat('0'); }
    }
    if (sizeof(void*) >= 2) {
        if (addr <     0x1000) { retVal.concat('0'); }
        if (addr <      0x100) { retVal.concat('0'); }
    }
    if (sizeof(void*) >= 1) {
        if (addr <       0x10) { retVal.concat('0'); }
    }

    retVal.concat(String((unsigned long)addr, 16));

    return retVal;
}

String charsToString(const char *charsIn, size_t length)
{
    if (!charsIn || !length) { return String(SFP(HStr_null)); }
    String retVal; retVal.reserve(length + 1);
    for (size_t index = 0; index < length && charsIn[index] != '\000'; ++index) {
        retVal.concat(charsIn[index]);
    }
    return retVal.length() ? retVal : String(SFP(HStr_null));
}

String timeSpanToString(const TimeSpan &span)
{
    String retVal; retVal.reserve(15 + 1);

    if (span.days()) {
        retVal.concat(span.days());
        retVal.concat('d');
    }
    if (span.hours()) {
        if (retVal.length()) { retVal.concat(' '); }
        retVal.concat(span.hours());
        retVal.concat('h');
    }
    if (span.minutes()) {
        if (retVal.length()) { retVal.concat(' '); }
        retVal.concat(span.minutes());
        retVal.concat('m');
    }
    if (span.seconds()) {
        if (retVal.length()) { retVal.concat(' '); }
        retVal.concat(span.seconds());
        retVal.concat('s');
    }

    return retVal;
}

extern String measurementToString(float value, Helio_UnitsType units, unsigned int additionalDecPlaces)
{
    String retVal; retVal.reserve(15 + 1);
    retVal.concat(roundToString(value, additionalDecPlaces));

    String unitsSym = unitsTypeToSymbol(units, true); // also excludes dimensionless, e.g. pH
    if (unitsSym.length()) {
        retVal.concat(' ');
        retVal.concat(unitsSym);
    }

    return retVal;
}

template<>
String commaStringFromArray<float>(const float *arrayIn, size_t length)
{
    if (!arrayIn || !length) { return String(SFP(HStr_null)); }
    String retVal; retVal.reserve(length << 1 + length >> 1 + 1);
    for (size_t index = 0; index < length; ++index) {
        if (retVal.length()) { retVal.concat(','); }

        String floatString = String(arrayIn[index], 6);
        int trimIndex = floatString.length() - 1;

        while (floatString[trimIndex] == '0' && trimIndex > 0) { trimIndex--; }
        if (floatString[trimIndex] == '.' && trimIndex > 0) { trimIndex--; }
        if (trimIndex < floatString.length() - 1) {
            floatString = floatString.substring(0, trimIndex+1);
        }

        retVal += floatString;
    }
    return retVal.length() ? retVal : String(SFP(HStr_null));
}

template<>
String commaStringFromArray<double>(const double *arrayIn, size_t length)
{
    if (!arrayIn || !length) { return String(SFP(HStr_null)); }
    String retVal; retVal.reserve(length << 1 + length >> 1 + 1);
    for (size_t index = 0; index < length; ++index) {
        if (retVal.length()) { retVal.concat(','); }

        String doubleString = String(arrayIn[index], 14);
        int trimIndex = doubleString.length() - 1;

        while (doubleString[trimIndex] == '0' && trimIndex > 0) { trimIndex--; }
        if (doubleString[trimIndex] == '.' && trimIndex > 0) { trimIndex--; }
        if (trimIndex < doubleString.length() - 1) {
            doubleString = doubleString.substring(0, trimIndex+1);
        }

        retVal += doubleString;
    }
    return retVal.length() ? retVal : String(SFP(HStr_null));
}

template<>
void commaStringToArray<float>(String stringIn, float *arrayOut, size_t length)
{
    if (!stringIn.length() || !length || stringIn.equalsIgnoreCase(SFP(HStr_null))) { return; }
    int lastSepPos = -1;
    for (size_t index = 0; index < length; ++index) {
        int nextSepPos = stringIn.indexOf(',', lastSepPos+1);
        if (nextSepPos == -1) { nextSepPos = stringIn.length(); }
        String subString = stringIn.substring(lastSepPos+1, nextSepPos);
        if (nextSepPos < stringIn.length()) { lastSepPos = nextSepPos; }

        arrayOut[index] = subString.toFloat();
    }
}

template<>
void commaStringToArray<double>(String stringIn, double *arrayOut, size_t length)
{
    if (!stringIn.length() || !length || stringIn.equalsIgnoreCase(SFP(HStr_null))) { return; }
    int lastSepPos = -1;
    for (size_t index = 0; index < length; ++index) {
        int nextSepPos = stringIn.indexOf(',', lastSepPos+1);
        if (nextSepPos == -1) { nextSepPos = stringIn.length(); }
        String subString = stringIn.substring(lastSepPos+1, nextSepPos);
        if (nextSepPos < stringIn.length()) { lastSepPos = nextSepPos; }

        #if !defined(CORE_TEENSY)
            arrayOut[index] = subString.toDouble();
        #else
            arrayOut[index] = subString.toFloat();
        #endif
    }
}

template<>
void commaStringToArray<String>(String stringIn, String *arrayOut, size_t length)
{
    if (!stringIn.length() || !length || stringIn.equalsIgnoreCase(SFP(HStr_null))) { return; }
    int lastSepPos = -1;
    for (size_t index = 0; index < length; ++index) {
        int nextSepPos = stringIn.indexOf(',', lastSepPos+1);
        if (nextSepPos == -1) { nextSepPos = stringIn.length(); }
        String subString = stringIn.substring(lastSepPos+1, nextSepPos);
        if (nextSepPos < stringIn.length()) { lastSepPos = nextSepPos; }
        arrayOut[index] = subString;
    }
}

String hexStringFromBytes(const uint8_t *bytesIn, size_t length)
{
    if (!bytesIn || !length) { return String(SFP(HStr_null)); }
    String retVal; retVal.reserve((length << 1) + 1);
    for (size_t index = 0; index < length; ++index) {
        String valStr = String(bytesIn[index], 16);
        if (valStr.length() == 1) { retVal.concat('0'); }

        retVal.concat(valStr);
    }
    return retVal.length() ? retVal : String(SFP(HStr_null));
}

void hexStringToBytes(String stringIn, uint8_t *bytesOut, size_t length)
{
    if (!stringIn.length() || !length || stringIn.equalsIgnoreCase(SFP(HStr_null))) { return; }
    for (size_t index = 0; index < length; ++index) {
        String valStr = stringIn.substring(index << 1,(index+1) << 1);
        if (valStr.length() == 2) { bytesOut[index] = strtoul(valStr.c_str(), nullptr, 16); }
        else { bytesOut[index] = 0; }
    }
}

void hexStringToBytes(JsonVariantConst &variantIn, uint8_t *bytesOut, size_t length)
{
    if (variantIn.isNull() || variantIn.is<JsonObjectConst>() || variantIn.is<JsonArrayConst>()) { return; }
    hexStringToBytes(variantIn.as<String>(), bytesOut, length);
}

int occurrencesInString(String string, char singleChar)
{
    int retVal = 0;
    int posIndex = string.indexOf(singleChar);
    while (posIndex != -1) {
        retVal++;
        posIndex = string.indexOf(singleChar, posIndex+1);
    }
    return retVal;
}

int occurrencesInString(String string, String subString)
{
    int retVal = 0;
    int posIndex = string.indexOf(subString[0]);
    while (posIndex != -1) {
        if (subString.equals(string.substring(posIndex, posIndex + subString.length()))) {
            retVal++;
            posIndex += subString.length();
        }
        posIndex = string.indexOf(subString[0], posIndex+1);
    }
    return retVal;
}

int occurrencesInStringIgnoreCase(String string, char singleChar)
{
    int retVal = 0;
    int posIndex = min(string.indexOf(tolower(singleChar)), string.indexOf(toupper(singleChar)));
    while (posIndex != -1) {
        retVal++;
        posIndex = min(string.indexOf(tolower(singleChar), posIndex+1), string.indexOf(toupper(singleChar), posIndex+1));
    }
    return retVal;
}

int occurrencesInStringIgnoreCase(String string, String subString)
{
    int retVal = 0;
    int posIndex = min(string.indexOf(tolower(subString[0])), string.indexOf(toupper(subString[0])));
    while (posIndex != -1) {
        if (subString.equalsIgnoreCase(string.substring(posIndex, posIndex + subString.length()))) {
            retVal++;
            posIndex += subString.length();
        }
        posIndex = min(string.indexOf(tolower(subString[0]), posIndex+1), string.indexOf(toupper(subString[0]), posIndex+1));
    }
    return retVal;
}

template<>
bool arrayElementsEqual<float>(const float *arrayIn, size_t length, float value)
{
    for (size_t index = 0; index < length; ++index) {
        if (!isFPEqual(arrayIn[index], value)) {
            return false;
        }
    }
    return true;
}

template<>
bool arrayElementsEqual<double>(const double *arrayIn, size_t length, double value)
{
    for (size_t index = 0; index < length; ++index) {
        if (!isFPEqual(arrayIn[index], value)) {
            return false;
        }
    }
    return true;
}

// See: https://learn.adafruit.com/memories-of-an-arduino/measuring-free-memory
#ifdef __arm__
// should use uinstd.h to define sbrk but Due causes a conflict
extern "C" char* sbrk(int incr);
#elif !defined(ESP_PLATFORM)
extern char *__brkval;
#elif defined(ESP8266)
extern "C" {
#include "user_interface.h"
}
#endif

unsigned int freeMemory() {
    #if defined(ESP32)
        return esp_get_free_heap_size();
    #elif defined(ESP8266)
        return system_get_free_heap_size();
    #else
        char top;
        #ifdef __arm__
            return &top - reinterpret_cast<char*>(sbrk(0));
        #elif defined(CORE_TEENSY) || (ARDUINO > 103 && ARDUINO != 151)
            return &top - __brkval;
        #else
            return __brkval ? &top - __brkval : &top - __malloc_heap_start;
        #endif
        return 0;
    #endif
}

void delayFine(millis_t duration) {
    millis_t start = millis();
    millis_t end = start + duration;

    {   millis_t left = max(0, duration - HELIO_SYS_DELAYFINE_SPINMILLIS);
        if (left > 0) { delay(left); }
    }

    {   millis_t time = millis();
        while ((end >= start && (time < end)) ||
               (end < start && (time >= start || time < end))) {
            time = millis();
        }
    }
}

bool tryConvertUnits(float valueIn, Helio_UnitsType unitsIn, float *valueOut, Helio_UnitsType unitsOut, float convertParam)
{
    if (!valueOut || unitsOut == Helio_UnitsType_Undefined || unitsIn == unitsOut) return false;

    switch (unitsIn) {
        case Helio_UnitsType_Raw_1:
            switch (unitsOut) {
                // Known extents

                case Helio_UnitsType_Percentile_100:
                    *valueOut = valueIn * 100.0;
                    return true;

                case Helio_UnitsType_Angle_Degrees_360:
                    *valueOut = wrapBy360(valueIn * 360.0);
                    return true;

                case Helio_UnitsType_Angle_Radians_2pi:
                    *valueOut = wrapBy2Pi(valueIn * TWO_PI);
                    return true;

                case Helio_UnitsType_Angle_Minutes_24hr:
                    *valueOut = wrapBy24Hr(valueIn * MIN_PER_DAY);
                    return true;

                default:
                    if (convertParam != FLT_UNDEF) {
                        *valueOut = valueIn * convertParam;
                        return true;
                    }
                    break;
            }
            break;

        case Helio_UnitsType_Percentile_100:
            switch (unitsOut) {
                case Helio_UnitsType_Raw_1:
                    *valueOut = valueIn / 100.0;
                    return true;

                default:
                    break;
            }
            break;

        case Helio_UnitsType_Angle_Degrees_360:
            switch (unitsOut) {
                case Helio_UnitsType_Angle_Radians_2pi:
                    *valueOut = wrapBy2Pi(valueIn * (TWO_PI / 360.0));
                    return true;

                case Helio_UnitsType_Angle_Minutes_24hr:
                    *valueOut = wrapBy24Hr(valueIn * (MIN_PER_DAY / 360.0));
                    return true;

                case Helio_UnitsType_Raw_1:
                    *valueOut = valueIn / 360.0;
                    return true;

                default:
                    break;
            }
            break;

        case Helio_UnitsType_Angle_Radians_2pi:
            switch (unitsOut) {
                case Helio_UnitsType_Angle_Degrees_360:
                    *valueOut = wrapBy360(valueIn * (360.0 / TWO_PI));
                    return true;

                case Helio_UnitsType_Angle_Minutes_24hr:
                    *valueOut = wrapBy24Hr(valueIn * (MIN_PER_DAY / TWO_PI));
                    return true;

                case Helio_UnitsType_Raw_1:
                    *valueOut = valueIn / TWO_PI;
                    return true;

                default:
                    break;
            }
            break;

        case Helio_UnitsType_Angle_Minutes_24hr:
            switch (unitsOut) {
                case Helio_UnitsType_Angle_Degrees_360:
                    *valueOut = wrapBy360(valueIn * (360.0 / MIN_PER_DAY));
                    return true;

                case Helio_UnitsType_Angle_Radians_2pi:
                    *valueOut = wrapBy2Pi(valueIn * (TWO_PI / MIN_PER_DAY));
                    return true;

                case Helio_UnitsType_Raw_1:
                    *valueOut = valueIn / TWO_PI;
                    return true;

                default:
                    break;
            }
            break;

        case Helio_UnitsType_Distance_Feet:
            switch (unitsOut) {
                case Helio_UnitsType_Distance_Meters:
                    *valueOut = valueIn * 0.3048;
                    return true;

                default:
                    break;
            }
            break;

        case Helio_UnitsType_Distance_Meters:
            switch (unitsOut) {
                case Helio_UnitsType_Distance_Feet:
                    *valueOut = valueIn * 3.28084;
                    return true;

                default:
                    break;
            }
            break;

        case Helio_UnitsType_Power_Amperage:
            switch (unitsOut) {
                case Helio_UnitsType_Power_Wattage:
                    if (convertParam != FLT_UNDEF) { // convertParam = rail voltage
                        *valueOut = valueIn * convertParam;
                        return true;
                    }
                break;
            }
            break;

        case Helio_UnitsType_Power_Wattage:
            switch (unitsOut) {
                case Helio_UnitsType_Power_Amperage:
                    if (convertParam != FLT_UNDEF) { // convertParam = rail voltage
                        *valueOut = valueIn / convertParam;
                        return true;
                    }
                break;
            }
            break;

        case Helio_UnitsType_Speed_FeetPerMin:
            switch (unitsOut) {
                case Helio_UnitsType_Speed_MetersPerMin:
                    *valueOut = valueIn * 0.3048;
                    return true;

                default:
                    break;
            }
            break;

        case Helio_UnitsType_Speed_MetersPerMin:
            switch (unitsOut) {
                case Helio_UnitsType_Speed_FeetPerMin:
                    *valueOut = valueIn * 3.28084;
                    return true;

                default:
                    break;
            }
            break;

        case Helio_UnitsType_Temperature_Celsius:
            switch (unitsOut) {
                case Helio_UnitsType_Temperature_Fahrenheit:
                    *valueOut = valueIn * 1.8 + 32.0;
                    return true;

                case Helio_UnitsType_Temperature_Kelvin:
                    *valueOut = valueIn + 273.15;
                    return true;

                default:
                    break;
            }
            break;

        case Helio_UnitsType_Temperature_Fahrenheit:
            switch (unitsOut) {
                case Helio_UnitsType_Temperature_Celsius:
                    *valueOut = (valueIn - 32.0) / 1.8;
                    return true;

                case Helio_UnitsType_Temperature_Kelvin:
                    *valueOut = ((valueIn + 459.67) * 5.0) / 9.0;
                    return true;

                default:
                    break;
            }
            break;

        case Helio_UnitsType_Temperature_Kelvin:
            switch (unitsOut) {
                case Helio_UnitsType_Temperature_Celsius:
                    *valueOut = valueIn - 273.15;
                    return true;

                case Helio_UnitsType_Temperature_Fahrenheit:
                    *valueOut = ((valueIn * 9.0) / 5.0) - 459.67;
                    return true;

                default:
                    break;
            }
            break;

        case Helio_UnitsType_Undefined:
            *valueOut = valueIn;
            return true;

        default:
            break;
    }

    return false;
}

Helio_UnitsType baseUnits(Helio_UnitsType units)
{
    switch (units) {
        case Helio_UnitsType_Speed_MetersPerMin:
            return Helio_UnitsType_Distance_Meters;
        case Helio_UnitsType_Speed_FeetPerMin:
            return Helio_UnitsType_Distance_Feet;
        default:
            return Helio_UnitsType_Undefined;
    }
}

Helio_UnitsType rateUnits(Helio_UnitsType units)
{
    switch (units) {
        case Helio_UnitsType_Distance_Meters:
            return Helio_UnitsType_Speed_MetersPerMin;
        case Helio_UnitsType_Distance_Feet:
            return Helio_UnitsType_Speed_FeetPerMin;
        default:
            return Helio_UnitsType_Undefined;
    }
}

Helio_UnitsType defaultUnits(Helio_UnitsCategory unitsCategory, Helio_MeasurementMode measureMode)
{
    measureMode = (measureMode == Helio_MeasurementMode_Undefined && getController() ? getController()->getMeasurementMode() : measureMode);

    switch (unitsCategory) {
        case Helio_UnitsCategory_Angle:
            switch (measureMode) {
                case Helio_MeasurementMode_Imperial:
                case Helio_MeasurementMode_Metric:
                    return Helio_UnitsType_Angle_Degrees_360;
                case Helio_MeasurementMode_Scientific:
                    return Helio_UnitsType_Angle_Radians_2pi;
                default:
                    return Helio_UnitsType_Undefined;
            }

        case Helio_UnitsCategory_Distance:
            switch (measureMode) {
                case Helio_MeasurementMode_Imperial:
                    return Helio_UnitsType_Distance_Feet;
                case Helio_MeasurementMode_Metric:
                case Helio_MeasurementMode_Scientific:
                    return Helio_UnitsType_Distance_Meters;
                default:
                    return Helio_UnitsType_Undefined;
            }

        case Helio_UnitsCategory_Percentile:
            return Helio_UnitsType_Percentile_100;

        case Helio_UnitsCategory_Power:
            return Helio_UnitsType_Power_Wattage;

        case Helio_UnitsCategory_Speed:
            switch (measureMode) {
                case Helio_MeasurementMode_Imperial:
                    return Helio_UnitsType_Speed_FeetPerMin;
                case Helio_MeasurementMode_Metric:
                case Helio_MeasurementMode_Scientific:
                    return Helio_UnitsType_Speed_MetersPerMin;
                default:
                    return Helio_UnitsType_Undefined;
            }

        case Helio_UnitsCategory_Temperature:
            switch (measureMode) {
                case Helio_MeasurementMode_Imperial:
                    return Helio_UnitsType_Temperature_Fahrenheit;
                case Helio_MeasurementMode_Metric:
                    return Helio_UnitsType_Temperature_Celsius;
                case Helio_MeasurementMode_Scientific:
                    return Helio_UnitsType_Temperature_Kelvin;
                default:
                    return Helio_UnitsType_Undefined;
            }

        case Helio_UnitsCategory_Count:
            switch (measureMode) {
                case Helio_MeasurementMode_Scientific:
                    return (Helio_UnitsType)2;
                default:
                    return (Helio_UnitsType)1;
            }

        case Helio_UnitsCategory_Undefined:
            return Helio_UnitsType_Undefined;
    }
    return Helio_UnitsType_Undefined;
}

int linksCountTravelActuators(Pair<uint8_t, Pair<HelioObject *, int8_t> *> links)
{
    int retVal = 0;

    for (hposi_t linksIndex = 0; linksIndex < links.first && links.second[linksIndex].first; ++linksIndex) {
        if (links.second[linksIndex].first->isActuatorType()) {
            auto actuator = static_cast<HelioActuator *>(links.second[linksIndex].first);

            if (actuator->isTravelType()) {
                retVal++;
            }
        }
    }

    return retVal;
}

int linksCountActuatorsByPanelAndType(Pair<uint8_t, Pair<HelioObject *, int8_t> *> links, HelioPanel *panel, Helio_ActuatorType actuatorType)
{
    int retVal = 0;

    for (hposi_t linksIndex = 0; linksIndex < links.first && links.second[linksIndex].first; ++linksIndex) {
        if (links.second[linksIndex].first->isActuatorType()) {
            auto actuator = static_cast<HelioActuator *>(links.second[linksIndex].first);

            if (actuator->getActuatorType() == actuatorType && actuator->getParentPanel().get() == panel) {
                retVal++;
            }
        }
    }

    return retVal;
}


bool checkPinIsAnalogInput(pintype_t pin)
{
    #if !defined(NUM_ANALOG_INPUTS) || NUM_ANALOG_INPUTS == 0
        return false;
    #elif defined(ESP32)
        return checkPinIsDigital(pin); // all digital pins are ADC capable
    #else
        switch (pin) {
            #if NUM_ANALOG_INPUTS > 0
                case (pintype_t)A0:
            #endif
            #if NUM_ANALOG_INPUTS > 1 && !(defined(PIN_A0) && !defined(PIN_A1))
                case (pintype_t)A1:
            #endif
            #if NUM_ANALOG_INPUTS > 2 && !(defined(PIN_A0) && !defined(PIN_A2))
                case (pintype_t)A2:
            #endif
            #if NUM_ANALOG_INPUTS > 3 && !(defined(PIN_A0) && !defined(PIN_A3))
                case (pintype_t)A3:
            #endif
            #if NUM_ANALOG_INPUTS > 4 && !(defined(PIN_A0) && !defined(PIN_A4))
                case (pintype_t)A4:
            #endif
            #if NUM_ANALOG_INPUTS > 5 && !(defined(PIN_A0) && !defined(PIN_A5))
                case (pintype_t)A5:
            #endif
            #if NUM_ANALOG_INPUTS > 6 && !(defined(PIN_A0) && !defined(PIN_A6))
                case (pintype_t)A6:
            #endif
            #if NUM_ANALOG_INPUTS > 7 && !(defined(PIN_A0) && !defined(PIN_A7))
                case (pintype_t)A7:
            #endif
            #if NUM_ANALOG_INPUTS > 8 && !(defined(PIN_A0) && !defined(PIN_A8))
                case (pintype_t)A8:
            #endif
            #if NUM_ANALOG_INPUTS > 9 && !(defined(PIN_A0) && !defined(PIN_A9))
                case (pintype_t)A9:
            #endif
            #if NUM_ANALOG_INPUTS > 10 && !(defined(PIN_A0) && !defined(PIN_A10))
                case (pintype_t)A10:
            #endif
            #if NUM_ANALOG_INPUTS > 11 && !(defined(PIN_A0) && !defined(PIN_A11))
                case (pintype_t)A11:
            #endif
            #if NUM_ANALOG_INPUTS > 12 && !(defined(PIN_A0) && !defined(PIN_A12))
                case (pintype_t)A12:
            #endif
            #if NUM_ANALOG_INPUTS > 13 && !(defined(PIN_A0) && !defined(PIN_A13))
                case (pintype_t)A13:
            #endif
            #if NUM_ANALOG_INPUTS > 14 && !(defined(PIN_A0) && !defined(PIN_A14))
                case (pintype_t)A14:
            #endif
            #if NUM_ANALOG_INPUTS > 15 && !(defined(PIN_A0) && !defined(PIN_A15))
                case (pintype_t)A15:
            #endif
            #if NUM_ANALOG_INPUTS > 16 && !(defined(PIN_A0) && !defined(PIN_A16))
                case (pintype_t)A16:
            #endif
            #if NUM_ANALOG_INPUTS > 17 && !(defined(PIN_A0) && !defined(PIN_A17))
                case (pintype_t)A17:
            #endif
            #if NUM_ANALOG_INPUTS > 18 && !(defined(PIN_A0) && !defined(PIN_A18))
                case (pintype_t)A18:
            #endif
            #if NUM_ANALOG_INPUTS > 19 && !(defined(PIN_A0) && !defined(PIN_A19))
                case (pintype_t)A19:
            #endif
            #if NUM_ANALOG_INPUTS > 20 && !(defined(PIN_A0) && !defined(PIN_A20))
                case (pintype_t)A20:
            #endif
            #if NUM_ANALOG_INPUTS > 21 && !(defined(PIN_A0) && !defined(PIN_A21))
                case (pintype_t)A21:
            #endif
                return true;

            default:
                return false;
        }
    #endif
}

bool checkPinIsAnalogOutput(pintype_t pin)
{
    #if !defined(NUM_ANALOG_OUTPUTS) || NUM_ANALOG_OUTPUTS == 0
        return false;
    #elif defined(ESP32)
        return checkPinIsDigital(pin); // all digital pins are ADC capable
    #else
        switch (pin) {
            #if NUM_ANALOG_OUTPUTS > 0
                #ifndef PIN_DAC0
                    case (pintype_t)A0:
                #else
                    case (pintype_t)DAC0:
                #endif
            #endif
            #if NUM_ANALOG_OUTPUTS > 1
                #ifndef PIN_DAC1
                    case (pintype_t)A1:
                #else
                    case (pintype_t)DAC1:
                #endif
            #endif
            #if NUM_ANALOG_OUTPUTS > 2
                #ifndef PIN_DAC2
                    case (pintype_t)A2:
                #else
                    case (pintype_t)DAC2:
                #endif
            #endif
            #if NUM_ANALOG_OUTPUTS > 3
                #ifndef PIN_DAC3
                    case (pintype_t)A3:
                #else
                    case (pintype_t)DAC3:
                #endif
            #endif
            #if NUM_ANALOG_OUTPUTS > 4
                #ifndef PIN_DAC4
                    case (pintype_t)A4:
                #else
                    case (pintype_t)DAC4:
                #endif
            #endif
            #if NUM_ANALOG_OUTPUTS > 5
                #ifndef PIN_DAC5
                    case (pintype_t)A5:
                #else
                    case (pintype_t)DAC5:
                #endif
            #endif
            #if NUM_ANALOG_OUTPUTS > 6
                #ifndef PIN_DAC6
                    case (pintype_t)A6:
                #else
                    case (pintype_t)DAC6:
                #endif
            #endif
            #if NUM_ANALOG_OUTPUTS > 7
                #ifndef PIN_DAC7
                    case (pintype_t)A7:
                #else
                    case (pintype_t)DAC7:
                #endif
            #endif
                return true;

            default:
                return false;
        }
    #endif
}


String systemModeToString(Helio_SystemMode systemMode, bool excludeSpecial)
{
    switch (systemMode) {
        case Helio_SystemMode_Tracking:
            return SFP(HStr_Enum_Tracking);
        case Helio_SystemMode_Balancing:
            return SFP(HStr_Enum_Balancing);
        case Helio_SystemMode_Count:
            return !excludeSpecial ? SFP(HStr_Count) : String();
        case Helio_SystemMode_Undefined:
            break;
    }
    return !excludeSpecial ? SFP(HStr_Undefined) : String();
}

String measurementModeToString(Helio_MeasurementMode measurementMode, bool excludeSpecial)
{
    switch (measurementMode) {
        case Helio_MeasurementMode_Imperial:
            return SFP(HStr_Enum_Imperial);
        case Helio_MeasurementMode_Metric:
            return SFP(HStr_Enum_Metric);
        case Helio_MeasurementMode_Scientific:
            return SFP(HStr_Enum_Scientific);
        case Helio_MeasurementMode_Count:
            return !excludeSpecial ? SFP(HStr_Count) : String();
        case Helio_MeasurementMode_Undefined:
            break;
    }
    return !excludeSpecial ? SFP(HStr_Undefined) : String();
}

String displayOutputModeToString(Helio_DisplayOutputMode displayOutMode, bool excludeSpecial)
{
    switch (displayOutMode) {
        case Helio_DisplayOutputMode_Disabled:
            return SFP(HStr_Disabled);
<<<<<<< HEAD
        case Helio_DisplayOutputMode_16x2LCD:
            return SFP(HStr_Enum_16x2LCD);
        case Helio_DisplayOutputMode_16x2LCD_Swapped: {
            String retVal(SFP(HStr_Enum_16x2LCD));
            String concat(SFP(HStr_Enum_Swapped));
            retVal.reserve(retVal.length() + concat.length());
            retVal.concat(concat);
            return retVal;
        }
        case Helio_DisplayOutputMode_20x4LCD:
            return SFP(HStr_Enum_20x4LCD);
        case Helio_DisplayOutputMode_20x4LCD_Swapped: {
            String retVal(SFP(HStr_Enum_20x4LCD));
            String concat(SFP(HStr_Enum_Swapped));
            retVal.reserve(retVal.length() + concat.length());
            retVal.concat(concat);
=======
        case Helio_DisplayOutputMode_LCD16x2_EN: {
            String retVal(SFP(HStr_Enum_LCD16x2));
            retVal.reserve(retVal.length() + 2 + 1);
            retVal.concat('E'); retVal.concat('N');
            return retVal;
        }
        case Helio_DisplayOutputMode_LCD16x2_RS: {
            String retVal(SFP(HStr_Enum_LCD16x2));
            retVal.reserve(retVal.length() + 2 + 1);
            retVal.concat('R'); retVal.concat('S');
            return retVal;
        }
        case Helio_DisplayOutputMode_LCD20x4_EN: {
            String retVal(SFP(HStr_Enum_LCD20x4));
            retVal.reserve(retVal.length() + 2 + 1);
            retVal.concat('E'); retVal.concat('N');
            return retVal;
        }
        case Helio_DisplayOutputMode_LCD20x4_RS: {
            String retVal(SFP(HStr_Enum_LCD20x4));
            retVal.reserve(retVal.length() + 2 + 1);
            retVal.concat('R'); retVal.concat('S');
>>>>>>> 939830fd
            return retVal;
        }
        case Helio_DisplayOutputMode_SSD1305:
            return SFP(HStr_Enum_SSD1305);
        case Helio_DisplayOutputMode_SSD1305_x32Ada:
            return SFP(HStr_Enum_SSD1305x32Ada);
        case Helio_DisplayOutputMode_SSD1305_x64Ada:
<<<<<<< HEAD
            return SFP(HStr_Enum_SSD1305x64);
=======
            return SFP(HStr_Enum_SSD1305x64Ada);
>>>>>>> 939830fd
        case Helio_DisplayOutputMode_SSD1306:
            return SFP(HStr_Enum_SSD1306);
        case Helio_DisplayOutputMode_SH1106:
            return SFP(HStr_Enum_SH1106);
<<<<<<< HEAD
=======
        case Helio_DisplayOutputMode_CustomOLED:
            return SFP(HStr_Enum_CustomOLED);
>>>>>>> 939830fd
        case Helio_DisplayOutputMode_SSD1607:
            return SFP(HStr_Enum_SSD1607);
        case Helio_DisplayOutputMode_IL3820:
            return SFP(HStr_Enum_IL3820);
        case Helio_DisplayOutputMode_IL3820_V2:
            return SFP(HStr_Enum_IL3820V2);
        case Helio_DisplayOutputMode_ST7735:
            return SFP(HStr_Enum_ST7735);
<<<<<<< HEAD
        case Helio_DisplayOutputMode_ST7735_TFT: {
            String retVal(SFP(HStr_Enum_ST7735));
            retVal.reserve(retVal.length() + 3);
            retVal.concat('T'); retVal.concat('F'); retVal.concat('T');
            return retVal;
        }
        case Helio_DisplayOutputMode_ST7789:
            return SFP(HStr_Enum_ST7789);
        case Helio_DisplayOutputMode_ST7789_TFT: {
            String retVal(SFP(HStr_Enum_ST7789));
            retVal.reserve(retVal.length() + 3);
            retVal.concat('T'); retVal.concat('F'); retVal.concat('T');
            return retVal;
        }
        case Helio_DisplayOutputMode_ILI9341:
            return SFP(HStr_Enum_ILI9341);
        case Helio_DisplayOutputMode_ILI9341_TFT: {
            String retVal(SFP(HStr_Enum_ILI9341));
            retVal.reserve(retVal.length() + 3);
            retVal.concat('T'); retVal.concat('F'); retVal.concat('T');
            return retVal;
        }
        case Helio_DisplayOutputMode_PCD8544:
            return SFP(HStr_Enum_PCD8544);
        case Helio_DisplayOutputMode_PCD8544_TFT: {
            String retVal(SFP(HStr_Enum_PCD8544));
            retVal.reserve(retVal.length() + 3);
            retVal.concat('T'); retVal.concat('F'); retVal.concat('T');
            return retVal;
        }
        case Helio_DisplayOutputMode_Nokia5110:
            return SFP(HStr_Enum_Nokia5110);
        case Helio_DisplayOutputMode_Nokia5110_TFT: {
            String retVal(SFP(HStr_Enum_Nokia5110));
            retVal.reserve(retVal.length() + 3);
=======
        case Helio_DisplayOutputMode_ST7789:
            return SFP(HStr_Enum_ST7789);
        case Helio_DisplayOutputMode_ILI9341:
            return SFP(HStr_Enum_ILI9341);
        case Helio_DisplayOutputMode_TFT: {
            String retVal; retVal.reserve(3 + 1);
>>>>>>> 939830fd
            retVal.concat('T'); retVal.concat('F'); retVal.concat('T');
            return retVal;
        }
        case Helio_DisplayOutputMode_Count:
            return !excludeSpecial ? SFP(HStr_Count) : String();
        case Helio_DisplayOutputMode_Undefined:
            break;
    }
    return !excludeSpecial ? SFP(HStr_Undefined) : String();
}

String controlInputModeToString(Helio_ControlInputMode controlInMode, bool excludeSpecial)
{
    switch (controlInMode) {
        case Helio_ControlInputMode_Disabled:
            return SFP(HStr_Disabled);
<<<<<<< HEAD
        case Helio_ControlInputMode_RotaryEncoder:
            return SFP(HStr_Enum_RotaryEncoder);
        case Helio_ControlInputMode_RotaryEncoder_Ok: {
            String retVal(SFP(HStr_Enum_RotaryEncoder));
            retVal.reserve(retVal.length() + 2);
            retVal.concat('O'); retVal.concat('k');
            return retVal;
        }
        case Helio_ControlInputMode_RotaryEncoder_OkLR: {
            String retVal(SFP(HStr_Enum_RotaryEncoder));
            retVal.reserve(retVal.length() + 4);
=======
        case Helio_ControlInputMode_RotaryEncoderOk: {
            String retVal(SFP(HStr_Enum_RotaryEncoder));
            retVal.reserve(retVal.length() + 2 + 1);
            retVal.concat('O'); retVal.concat('k');
            return retVal;
        }
        case Helio_ControlInputMode_RotaryEncoderOkLR: {
            String retVal(SFP(HStr_Enum_RotaryEncoder));
            retVal.reserve(retVal.length() + 4 + 1);
>>>>>>> 939830fd
            retVal.concat('O'); retVal.concat('k');
            retVal.concat('L'); retVal.concat('R');
            return retVal;
        }
<<<<<<< HEAD
        case Helio_ControlInputMode_2x2Matrix:
            return SFP(HStr_Enum_2x2Matrix);
        case Helio_ControlInputMode_2x2Matrix_Ok: {
            String retVal(SFP(HStr_Enum_2x2Matrix));
            retVal.reserve(retVal.length() + 2);
            retVal.concat('O'); retVal.concat('k');
            return retVal;
        }
        case Helio_ControlInputMode_Joystick:
            return SFP(HStr_Enum_Joystick);
        case Helio_ControlInputMode_Joystick_Ok: {
            String retVal(SFP(HStr_Enum_Joystick));
            retVal.reserve(retVal.length() + 2);
            retVal.concat('O'); retVal.concat('k');
            return retVal;
        }
        case Helio_ControlInputMode_3x4Matrix:
            return SFP(HStr_Enum_3x4Matrix);
        case Helio_ControlInputMode_3x4Matrix_Ok: {
            String retVal(SFP(HStr_Enum_3x4Matrix));
            retVal.reserve(retVal.length() + 2);
            retVal.concat('O'); retVal.concat('k');
            return retVal;
        }
        case Helio_ControlInputMode_3x4Matrix_OkLR: {
            String retVal(SFP(HStr_Enum_3x4Matrix));
            retVal.reserve(retVal.length() + 4);
=======
        case Helio_ControlInputMode_UpDownButtonsOk: {
            String retVal(SFP(HStr_Enum_UpDownButtons));
            retVal.reserve(retVal.length() + 2 + 1);
            retVal.concat('O'); retVal.concat('k');
            return retVal;
        }
        case Helio_ControlInputMode_UpDownButtonsOkLR: {
            String retVal(SFP(HStr_Enum_UpDownButtons));
            retVal.reserve(retVal.length() + 4 + 1);
            retVal.concat('O'); retVal.concat('k');
            retVal.concat('L'); retVal.concat('R');
            return retVal;
        }
        case Helio_ControlInputMode_UpDownESP32TouchOk: {
            String retVal(SFP(HStr_Enum_UpDownESP32Touch));
            retVal.reserve(retVal.length() + 2 + 1);
            retVal.concat('O'); retVal.concat('k');
            return retVal;
        }
        case Helio_ControlInputMode_UpDownESP32TouchOkLR: {
            String retVal(SFP(HStr_Enum_UpDownESP32Touch));
            retVal.reserve(retVal.length() + 4 + 1);
            retVal.concat('O'); retVal.concat('k');
            retVal.concat('L'); retVal.concat('R');
            return retVal;
        }
        case Helio_ControlInputMode_AnalogJoystickOk: {
            String retVal(SFP(HStr_Enum_AnalogJoystick));
            retVal.reserve(retVal.length() + 2 + 1);
            retVal.concat('O'); retVal.concat('k');
            return retVal;
        }
        case Helio_ControlInputMode_Matrix2x2UpDownButtonsOkL: {
            String retVal(SFP(HStr_Enum_Matrix2x2));
            String concat(SFP(HStr_Enum_UpDownButtons));
            retVal.reserve(retVal.length() + concat.length() + 3 + 1);
            retVal.concat(concat);
            retVal.concat('O'); retVal.concat('k');
            retVal.concat('L');
            return retVal;
        }
        case Helio_ControlInputMode_Matrix3x4Keyboard_OptRotEncOk: {
            String retVal(SFP(HStr_Enum_Matrix3x4));
            retVal.reserve(retVal.length() + 2 + 1);
            retVal.concat('O'); retVal.concat('k');
            return retVal;
        }
        case Helio_ControlInputMode_Matrix3x4Keyboard_OptRotEncOkLR: {
            String retVal(SFP(HStr_Enum_Matrix3x4));
            retVal.reserve(retVal.length() + 4 + 1);
            retVal.concat('O'); retVal.concat('k');
            retVal.concat('L'); retVal.concat('R');
            return retVal;
        }
        case Helio_ControlInputMode_Matrix4x4Keyboard_OptRotEncOk: {
            String retVal(SFP(HStr_Enum_Matrix4x4));
            retVal.reserve(retVal.length() + 2 + 1);
            retVal.concat('O'); retVal.concat('k');
            return retVal;
        }
        case Helio_ControlInputMode_Matrix4x4Keyboard_OptRotEncOkLR: {
            String retVal(SFP(HStr_Enum_Matrix4x4));
            retVal.reserve(retVal.length() + 4 + 1);
>>>>>>> 939830fd
            retVal.concat('O'); retVal.concat('k');
            retVal.concat('L'); retVal.concat('R');
            return retVal;
        }
        case Helio_ControlInputMode_ResistiveTouch:
            return SFP(HStr_Enum_ResistiveTouch);
        case Helio_ControlInputMode_TouchScreen:
            return SFP(HStr_Enum_TouchScreen);
<<<<<<< HEAD
=======
        case Helio_ControlInputMode_TFTTouch:
            return SFP(HStr_Enum_TFTTouch);
        case Helio_ControlInputMode_RemoteControl:
            return SFP(HStr_Enum_RemoteControl);
>>>>>>> 939830fd
        case Helio_ControlInputMode_Count:
            return !excludeSpecial ? SFP(HStr_Count) : String();
        case Helio_ControlInputMode_Undefined:
            break;
    }
    return !excludeSpecial ? SFP(HStr_Undefined) : String();
}

String actuatorTypeToString(Helio_ActuatorType actuatorType, bool excludeSpecial)
{
    switch (actuatorType) {
        case Helio_ActuatorType_ContinuousServo:
            return SFP(HStr_Enum_ContinuousServo);
        case Helio_ActuatorType_LinearActuator:
            return SFP(HStr_Enum_LinearActuator);
        case Helio_ActuatorType_PanelBrake:
            return SFP(HStr_Enum_PanelBrake);
        case Helio_ActuatorType_PanelCover:
            return SFP(HStr_Enum_PanelCover);
        case Helio_ActuatorType_PanelHeater:
            return SFP(HStr_Enum_PanelHeater);
        case Helio_ActuatorType_PanelSprayer:
            return SFP(HStr_Enum_PanelSprayer);
        case Helio_ActuatorType_PositionalServo:
            return SFP(HStr_Enum_PositionalServo);
        case Helio_ActuatorType_Count:
            return !excludeSpecial ? SFP(HStr_Count) : String();
        case Helio_ActuatorType_Undefined:
            break;
    }
    return !excludeSpecial ? SFP(HStr_Undefined) : String();
}

String sensorTypeToString(Helio_SensorType sensorType, bool excludeSpecial)
{
    switch (sensorType) {
        case Helio_SensorType_IceDetector:
            return SFP(HStr_Enum_IceDetector);
        case Helio_SensorType_LightIntensity:
            return SFP(HStr_Enum_LightIntensity);
        case Helio_SensorType_PowerProduction:
            return SFP(HStr_Enum_PowerProduction);
        case Helio_SensorType_PowerUsage:
            return SFP(HStr_Enum_PowerUsage);
        case Helio_SensorType_TravelPosition:
            return SFP(HStr_Enum_TravelPosition);
        case Helio_SensorType_TemperatureHumidity:
            return SFP(HStr_Enum_Temperature);
        case Helio_SensorType_TiltAngle:
            return SFP(HStr_Enum_TiltAngle);
        case Helio_SensorType_WindSpeed:
            return SFP(HStr_Enum_WindSpeed);
        case Helio_SensorType_Count:
            return !excludeSpecial ? SFP(HStr_Count) : String();
        case Helio_SensorType_Undefined:
            break;
    }
    return !excludeSpecial ? SFP(HStr_Undefined) : String();
}

hposi_t getPanelAxisCountFromType(Helio_PanelType panelType)
{
    switch (panelType) {
        case Helio_PanelType_Horizontal:
        case Helio_PanelType_Vertical:
            return 1;
        case Helio_PanelType_Gimballed:
        case Helio_PanelType_Equatorial:
            return 2;
        default:
            return 0;
    }
}

String panelTypeToString(Helio_PanelType panelType, bool excludeSpecial)
{
    switch (panelType) {
        case Helio_PanelType_Horizontal:
            return SFP(HStr_Enum_Horizontal);
        case Helio_PanelType_Vertical:
            return SFP(HStr_Enum_Vertical);
        case Helio_PanelType_Gimballed:
            return SFP(HStr_Enum_Gimballed);
        case Helio_PanelType_Equatorial:
            return SFP(HStr_Enum_Equatorial);
        case Helio_PanelType_Count:
            return !excludeSpecial ? SFP(HStr_Count) : String();
        case Helio_PanelType_Undefined:
            break;
    }
    return !excludeSpecial ? SFP(HStr_Undefined) : String();
}

float getRailVoltageFromType(Helio_RailType railType)
{
    switch (railType) {
        case Helio_RailType_AC110V:
            return 110.0f;
        case Helio_RailType_AC220V:
            return 220.0f;
        case Helio_RailType_DC3V3:
            return 3.3f;
        case Helio_RailType_DC5V:
            return 5.0f;
        case Helio_RailType_DC12V:
            return 12.0f;
        case Helio_RailType_DC24V:
            return 24.0f;
        case Helio_RailType_DC48V:
            return 48.0f;
        default:
            return 0.0f;
    }
}

String railTypeToString(Helio_RailType railType, bool excludeSpecial)
{
    switch (railType) {
        case Helio_RailType_AC110V:
            return SFP(HStr_Enum_AC110V);
        case Helio_RailType_AC220V:
            return SFP(HStr_Enum_AC220V);
        case Helio_RailType_DC3V3:
            return SFP(HStr_Enum_DC3V3);
        case Helio_RailType_DC5V:
            return SFP(HStr_Enum_DC5V);
        case Helio_RailType_DC12V:
            return SFP(HStr_Enum_DC12V);
        case Helio_RailType_DC24V:
            return SFP(HStr_Enum_DC24V);
        case Helio_RailType_DC48V:
            return SFP(HStr_Enum_DC48V);
        case Helio_RailType_Count:
            return !excludeSpecial ? SFP(HStr_Count) : String();
        case Helio_RailType_Undefined:
            break;
    }
    return !excludeSpecial ? SFP(HStr_Undefined) : String();
}

String pinModeToString(Helio_PinMode pinMode, bool excludeSpecial)
{
    switch (pinMode) {
        case Helio_PinMode_Digital_Input:
            return SFP(HStr_Enum_DigitalInput);
        case Helio_PinMode_Digital_Input_PullUp:
            return SFP(HStr_Enum_DigitalInputPullUp);
        case Helio_PinMode_Digital_Input_PullDown:
            return SFP(HStr_Enum_DigitalInputPullDown);
        case Helio_PinMode_Digital_Output:
            return SFP(HStr_Enum_DigitalOutput);
        case Helio_PinMode_Digital_Output_PushPull:
            return SFP(HStr_Enum_DigitalOutputPushPull);
        case Helio_PinMode_Analog_Input:
            return SFP(HStr_Enum_AnalogInput);
        case Helio_PinMode_Analog_Output:
            return SFP(HStr_Enum_AnalogOutput);
        case Helio_PinMode_Count:
            return !excludeSpecial ? SFP(HStr_Count) : String();
        case Helio_PinMode_Undefined:
            break;
        default:
            return String((int)pinMode);
    }
    return !excludeSpecial ? SFP(HStr_Undefined) : String();
}

String enableModeToString(Helio_EnableMode enableMode, bool excludeSpecial)
{
    switch (enableMode) {
        case Helio_EnableMode_Highest:
            return SFP(HStr_Enum_Highest);
        case Helio_EnableMode_Lowest:
            return SFP(HStr_Enum_Lowest);
        case Helio_EnableMode_Average:
            return SFP(HStr_Enum_Average);
        case Helio_EnableMode_Multiply:
            return SFP(HStr_Enum_Multiply);
        case Helio_EnableMode_InOrder:
            return SFP(HStr_Enum_InOrder);
        case Helio_EnableMode_RevOrder:
            return SFP(HStr_Enum_RevOrder);
        case Helio_EnableMode_DescOrder:
            return SFP(HStr_Enum_DescOrder);
        case Helio_EnableMode_AscOrder:
            return SFP(HStr_Enum_AscOrder);
        case Helio_EnableMode_Count:
            return !excludeSpecial ? SFP(HStr_Count) : String();
        case Helio_EnableMode_Undefined:
            break;
        default:
            return String((int)enableMode);
    }
    return !excludeSpecial ? SFP(HStr_Undefined) : String();
}

String unitsCategoryToString(Helio_UnitsCategory unitsCategory, bool excludeSpecial)
{
    switch (unitsCategory) {
        case Helio_UnitsCategory_Angle:
            return SFP(HStr_Enum_Angle);
        case Helio_UnitsCategory_Distance:
            return SFP(HStr_Enum_Distance);
        case Helio_UnitsCategory_Percentile:
            return SFP(HStr_Enum_Percentile);
        case Helio_UnitsCategory_Power:
            return SFP(HStr_Enum_Power);
        case Helio_UnitsCategory_Speed:
            return SFP(HStr_Enum_Speed);
        case Helio_UnitsCategory_Temperature:
            return SFP(HStr_Enum_Temperature);
        case Helio_UnitsCategory_Count:
            return !excludeSpecial ? SFP(HStr_Count) : String();
        case Helio_UnitsCategory_Undefined:
            break;
    }
    return !excludeSpecial ? SFP(HStr_Undefined) : String();
}

String unitsTypeToSymbol(Helio_UnitsType unitsType, bool excludeSpecial)
{
    switch (unitsType) {
        case Helio_UnitsType_Raw_1:
            return SFP(HStr_raw);
        case Helio_UnitsType_Percentile_100:
            return String('%');
        case Helio_UnitsType_Angle_Degrees_360:
            return SFP(HStr_Unit_Degree);
        case Helio_UnitsType_Angle_Radians_2pi: {
            String retVal(SFP(HStr_Unit_Degree));
            String concat(SFP(HStr_Unit_Radians));
<<<<<<< HEAD
            retVal.reserve(retVal.length() + concat.length());
=======
            retVal.reserve(retVal.length() + concat.length() + 1);
>>>>>>> 939830fd
            retVal.concat(concat);
            return retVal;
        }
        case Helio_UnitsType_Angle_Minutes_24hr:
            return SFP(HStr_Unit_Minutes);
        case Helio_UnitsType_Distance_Feet:
            return SFP(HStr_Unit_Feet);
        case Helio_UnitsType_Distance_Meters:
            return String('m');
        case Helio_UnitsType_Power_Amperage:
            return String('A');
        case Helio_UnitsType_Power_Wattage:
            return String('W');
        case Helio_UnitsType_Speed_FeetPerMin: {
            String retVal(SFP(HStr_Unit_Feet));
            String concat(SFP(HStr_Unit_PerMinute));
<<<<<<< HEAD
            retVal.reserve(retVal.length() + concat.length());
=======
            retVal.reserve(retVal.length() + concat.length() + 1);
>>>>>>> 939830fd
            retVal.concat(concat);
            return retVal;
        }
        case Helio_UnitsType_Speed_MetersPerMin: {
            String retVal('m');
            String concat(SFP(HStr_Unit_PerMinute));
<<<<<<< HEAD
            retVal.reserve(retVal.length() + concat.length());
=======
            retVal.reserve(retVal.length() + concat.length() + 1);
>>>>>>> 939830fd
            retVal.concat(concat);
            return retVal;
        }
        case Helio_UnitsType_Temperature_Celsius: {
            String retVal(SFP(HStr_Unit_Degree));
<<<<<<< HEAD
            retVal.reserve(retVal.length() + 1);
=======
            retVal.reserve(retVal.length() + 1 + 1);
>>>>>>> 939830fd
            retVal.concat('C');
            return retVal;
        }
        case Helio_UnitsType_Temperature_Fahrenheit: {
            String retVal(SFP(HStr_Unit_Degree));
<<<<<<< HEAD
            retVal.reserve(retVal.length() + 1);
=======
            retVal.reserve(retVal.length() + 1 + 1);
>>>>>>> 939830fd
            retVal.concat('F');
            return retVal;
        }
        case Helio_UnitsType_Temperature_Kelvin: {
            String retVal(SFP(HStr_Unit_Degree));
<<<<<<< HEAD
            retVal.reserve(retVal.length() + 1);
=======
            retVal.reserve(retVal.length() + 1 + 1);
>>>>>>> 939830fd
            retVal.concat('K');
            return retVal;
        }
        case Helio_UnitsType_Count:
            return !excludeSpecial ? SFP(HStr_Unit_Count) : String();
        case Helio_UnitsType_Undefined:
            break;
    }
    return !excludeSpecial ? SFP(HStr_Unit_Undefined) : String();
}

String positionIndexToString(hposi_t positionIndex, bool excludeSpecial)
{
    if (positionIndex >= 0 && positionIndex < HELIO_POS_MAXSIZE) {
        return String(positionIndex + HELIO_POS_EXPORT_BEGFROM);
    } else if (!excludeSpecial) {
        if (positionIndex == HELIO_POS_MAXSIZE) {
            return SFP(HStr_Count);
        } else {
            return SFP(HStr_Undefined);
        }
    }
    return String();
}

hposi_t positionIndexFromString(String positionIndexStr)
{
    if (positionIndexStr == positionIndexToString(HELIO_POS_MAXSIZE)) {
        return HELIO_POS_MAXSIZE;
    } else if (positionIndexStr == positionIndexToString(-1)) {
        return -1;
    } else {
        int8_t decode = positionIndexStr.toInt();
        return decode >= 0 && decode < HELIO_POS_MAXSIZE ? decode : -1;
    }
}


// All remaining methods generated from minimum spanning trie

Helio_SystemMode systemModeFromString(String systemModeStr)
{
<<<<<<< HEAD
    switch (systemModeStr.length() >= 1 ? systemModeStr[0] : '\0') {
=======
    switch (systemModeStr.length() >= 1 ? systemModeStr[0] : '\000') {
>>>>>>> 939830fd
        case 'U':
            return (Helio_SystemMode)-1;
        case 'T':
            return (Helio_SystemMode)0;
        case 'B':
            return (Helio_SystemMode)1;
        case 'C':
            return (Helio_SystemMode)2;
    }
    return Helio_SystemMode_Undefined;
}

Helio_MeasurementMode measurementModeFromString(String measurementModeStr)
{
    switch (measurementModeStr.length() >= 1 ? measurementModeStr[0] : '\000') {
        case 'C':
            return (Helio_MeasurementMode)3;
        case 'I':
            return (Helio_MeasurementMode)0;
        case 'M':
            return (Helio_MeasurementMode)1;
        case 'S':
            return (Helio_MeasurementMode)2;
        case 'U':
            return (Helio_MeasurementMode)-1;
    }
    return Helio_MeasurementMode_Undefined;
}

Helio_DisplayOutputMode displayOutputModeFromString(String displayOutModeStr)
{
<<<<<<< HEAD
    switch (displayOutModeStr.length() >= 1 ? displayOutModeStr[0] : '\0') {
        case 'U':
            return (Helio_DisplayOutputMode)-1;
        case 'D':
            return (Helio_DisplayOutputMode)0;
        case '1':
            switch (displayOutModeStr.length() >= 8 ? displayOutModeStr[7] : '\0') {
                case '\0':
                    return (Helio_DisplayOutputMode)1;
                case 'S':
                    return (Helio_DisplayOutputMode)2;
            }
            break;
        case '2':
            switch (displayOutModeStr.length() >= 8 ? displayOutModeStr[7] : '\0') {
                case '\0':
                    return (Helio_DisplayOutputMode)3;
                case 'S':
                    return (Helio_DisplayOutputMode)4;
            }
            break;
        case 'S':
            switch (displayOutModeStr.length() >= 2 ? displayOutModeStr[1] : '\0') {
                case 'S':
                    switch (displayOutModeStr.length() >= 5 ? displayOutModeStr[4] : '\0') {
                        case '3':
                            switch (displayOutModeStr.length() >= 7 ? displayOutModeStr[6] : '\0') {
                                case '5':
                                    switch (displayOutModeStr.length() >= 8 ? displayOutModeStr[7] : '\0') {
                                        case '\0':
                                            return (Helio_DisplayOutputMode)5;
                                        case 'x':
                                            switch (displayOutModeStr.length() >= 9 ? displayOutModeStr[8] : '\0') {
=======
    switch (displayOutModeStr.length() >= 1 ? displayOutModeStr[0] : '\000') {
        case 'C':
            switch (displayOutModeStr.length() >= 2 ? displayOutModeStr[1] : '\000') {
                case 'o':
                    return (Helio_DisplayOutputMode)18;
                case 'u':
                    return (Helio_DisplayOutputMode)10;
            }
            break;
        case 'D':
            return (Helio_DisplayOutputMode)0;
        case 'I':
            switch (displayOutModeStr.length() >= 3 ? displayOutModeStr[2] : '\000') {
                case '3':
                    switch (displayOutModeStr.length() >= 7 ? displayOutModeStr[6] : '\000') {
                        case '\000':
                            return (Helio_DisplayOutputMode)12;
                        case 'V':
                            return (Helio_DisplayOutputMode)13;
                    }
                    break;
                case 'I':
                    return (Helio_DisplayOutputMode)16;
            }
            break;
        case 'L':
            switch (displayOutModeStr.length() >= 4 ? displayOutModeStr[3] : '\000') {
                case '1':
                    switch (displayOutModeStr.length() >= 8 ? displayOutModeStr[7] : '\000') {
                        case 'E':
                            return (Helio_DisplayOutputMode)1;
                        case 'R':
                            return (Helio_DisplayOutputMode)2;
                    }
                    break;
                case '2':
                    switch (displayOutModeStr.length() >= 8 ? displayOutModeStr[7] : '\000') {
                        case 'E':
                            return (Helio_DisplayOutputMode)3;
                        case 'R':
                            return (Helio_DisplayOutputMode)4;
                    }
                    break;
            }
            break;
        case 'S':
            switch (displayOutModeStr.length() >= 2 ? displayOutModeStr[1] : '\000') {
                case 'H':
                    return (Helio_DisplayOutputMode)9;
                case 'S':
                    switch (displayOutModeStr.length() >= 5 ? displayOutModeStr[4] : '\000') {
                        case '3':
                            switch (displayOutModeStr.length() >= 7 ? displayOutModeStr[6] : '\000') {
                                case '5':
                                    switch (displayOutModeStr.length() >= 8 ? displayOutModeStr[7] : '\000') {
                                        case '\000':
                                            return (Helio_DisplayOutputMode)5;
                                        case 'x':
                                            switch (displayOutModeStr.length() >= 9 ? displayOutModeStr[8] : '\000') {
>>>>>>> 939830fd
                                                case '3':
                                                    return (Helio_DisplayOutputMode)6;
                                                case '6':
                                                    return (Helio_DisplayOutputMode)7;
                                            }
                                            break;
                                    }
                                    break;
                                case '6':
                                    return (Helio_DisplayOutputMode)8;
                            }
                            break;
                        case '6':
<<<<<<< HEAD
                            return (Helio_DisplayOutputMode)10;
                    }
                    break;
                case 'H':
                    return (Helio_DisplayOutputMode)9;
                case 'T':
                    switch (displayOutModeStr.length() >= 5 ? displayOutModeStr[4] : '\0') {
                        case '3':
                            switch (displayOutModeStr.length() >= 7 ? displayOutModeStr[6] : '\0') {
                                case '\0':
                                    return (Helio_DisplayOutputMode)13;
                                case 'T':
                                    return (Helio_DisplayOutputMode)14;
                            }
                            break;
                        case '8':
                            switch (displayOutModeStr.length() >= 7 ? displayOutModeStr[6] : '\0') {
                                case '\0':
                                    return (Helio_DisplayOutputMode)15;
                                case 'T':
                                    return (Helio_DisplayOutputMode)16;
                            }
                            break;
                    }
                    break;
            }
            break;
        case 'I':
            switch (displayOutModeStr.length() >= 3 ? displayOutModeStr[2] : '\0') {
                case '3':
                    switch (displayOutModeStr.length() >= 7 ? displayOutModeStr[6] : '\0') {
                        case '\0':
                            return (Helio_DisplayOutputMode)11;
                        case 'V':
                            return (Helio_DisplayOutputMode)12;
                    }
                    break;
                case 'I':
                    switch (displayOutModeStr.length() >= 8 ? displayOutModeStr[7] : '\0') {
                        case '\0':
                            return (Helio_DisplayOutputMode)17;
                        case 'T':
                            return (Helio_DisplayOutputMode)18;
                    }
                    break;
            }
            break;
        case 'P':
            switch (displayOutModeStr.length() >= 8 ? displayOutModeStr[7] : '\0') {
                case '\0':
                    return (Helio_DisplayOutputMode)19;
                case 'T':
                    return (Helio_DisplayOutputMode)20;
            }
            break;
        case 'N':
            switch (displayOutModeStr.length() >= 10 ? displayOutModeStr[9] : '\0') {
                case '\0':
                    return (Helio_DisplayOutputMode)21;
                case 'T':
                    return (Helio_DisplayOutputMode)22;
            }
            break;
        case 'C':
            return (Helio_DisplayOutputMode)23;
=======
                            return (Helio_DisplayOutputMode)11;
                    }
                    break;
                case 'T':
                    switch (displayOutModeStr.length() >= 5 ? displayOutModeStr[4] : '\000') {
                        case '3':
                            return (Helio_DisplayOutputMode)14;
                        case '8':
                            return (Helio_DisplayOutputMode)15;
                    }
                    break;
            }
            break;
        case 'T':
            return (Helio_DisplayOutputMode)17;
        case 'U':
            return (Helio_DisplayOutputMode)-1;
>>>>>>> 939830fd
    }
    return Helio_DisplayOutputMode_Undefined;
}

Helio_ControlInputMode controlInputModeFromString(String controlInModeStr)
{
<<<<<<< HEAD
    switch (controlInModeStr.length() >= 1 ? controlInModeStr[0] : '\0') {
        case 'U':
            return (Helio_ControlInputMode)-1;
=======
    switch (controlInModeStr.length() >= 1 ? controlInModeStr[0] : '\000') {
        case 'A':
            return (Helio_ControlInputMode)7;
        case 'C':
            return (Helio_ControlInputMode)17;
>>>>>>> 939830fd
        case 'D':
            return (Helio_ControlInputMode)0;
        case 'M':
            switch (controlInModeStr.length() >= 7 ? controlInModeStr[6] : '\000') {
                case '2':
                    return (Helio_ControlInputMode)8;
                case '3':
                    switch (controlInModeStr.length() >= 12 ? controlInModeStr[11] : '\000') {
                        case '\000':
                            return (Helio_ControlInputMode)9;
                        case 'L':
                            return (Helio_ControlInputMode)10;
                    }
                    break;
                case '4':
                    switch (controlInModeStr.length() >= 12 ? controlInModeStr[11] : '\000') {
                        case '\000':
                            return (Helio_ControlInputMode)11;
                        case 'L':
                            return (Helio_ControlInputMode)12;
                    }
                    break;
            }
            break;
        case 'R':
<<<<<<< HEAD
            switch (controlInModeStr.length() >= 2 ? controlInModeStr[1] : '\0') {
                case 'o':
                    switch (controlInModeStr.length() >= 14 ? controlInModeStr[13] : '\0') {
                        case '\0':
                            return (Helio_ControlInputMode)1;
                        case 'O':
                            switch (controlInModeStr.length() >= 16 ? controlInModeStr[15] : '\0') {
                                case '\0':
                                    return (Helio_ControlInputMode)2;
                                case 'L':
                                    return (Helio_ControlInputMode)3;
                            }
                            break;
                    }
                    break;
                case 'e':
                    return (Helio_ControlInputMode)11;
            }
            break;
        case '2':
            switch (controlInModeStr.length() >= 10 ? controlInModeStr[9] : '\0') {
                case '\0':
                    return (Helio_ControlInputMode)4;
                case 'O':
                    return (Helio_ControlInputMode)5;
            }
            break;
        case 'J':
            switch (controlInModeStr.length() >= 9 ? controlInModeStr[8] : '\0') {
                case '\0':
                    return (Helio_ControlInputMode)6;
                case 'O':
                    return (Helio_ControlInputMode)7;
            }
            break;
        case '3':
            switch (controlInModeStr.length() >= 10 ? controlInModeStr[9] : '\0') {
                case '\0':
                    return (Helio_ControlInputMode)8;
                case 'O':
                    switch (controlInModeStr.length() >= 12 ? controlInModeStr[11] : '\0') {
                        case '\0':
                            return (Helio_ControlInputMode)9;
                        case 'L':
                            return (Helio_ControlInputMode)10;
=======
            switch (controlInModeStr.length() >= 2 ? controlInModeStr[1] : '\000') {
                case 'e':
                    switch (controlInModeStr.length() >= 3 ? controlInModeStr[2] : '\000') {
                        case 'm':
                            return (Helio_ControlInputMode)16;
                        case 's':
                            return (Helio_ControlInputMode)13;
                    }
                    break;
                case 'o':
                    switch (controlInModeStr.length() >= 16 ? controlInModeStr[15] : '\000') {
                        case '\000':
                            return (Helio_ControlInputMode)1;
                        case 'L':
                            return (Helio_ControlInputMode)2;
                    }
                    break;
            }
            break;
        case 'T':
            switch (controlInModeStr.length() >= 2 ? controlInModeStr[1] : '\000') {
                case 'F':
                    return (Helio_ControlInputMode)15;
                case 'o':
                    return (Helio_ControlInputMode)14;
            }
            break;
        case 'U':
            switch (controlInModeStr.length() >= 2 ? controlInModeStr[1] : '\000') {
                case 'n':
                    return (Helio_ControlInputMode)-1;
                case 'p':
                    switch (controlInModeStr.length() >= 7 ? controlInModeStr[6] : '\000') {
                        case 'B':
                            switch (controlInModeStr.length() >= 16 ? controlInModeStr[15] : '\000') {
                                case '\000':
                                    return (Helio_ControlInputMode)3;
                                case 'L':
                                    return (Helio_ControlInputMode)4;
                            }
                            break;
                        case 'E':
                            switch (controlInModeStr.length() >= 19 ? controlInModeStr[18] : '\000') {
                                case '\000':
                                    return (Helio_ControlInputMode)5;
                                case 'L':
                                    return (Helio_ControlInputMode)6;
                            }
                            break;
>>>>>>> 939830fd
                    }
                    break;
            }
            break;
<<<<<<< HEAD
        case 'T':
            return (Helio_ControlInputMode)12;
        case 'C':
            return (Helio_ControlInputMode)13;
=======
>>>>>>> 939830fd
    }
    return Helio_ControlInputMode_Undefined;
}

Helio_ActuatorType actuatorTypeFromString(String actuatorTypeStr)
{
    switch (actuatorTypeStr.length() >= 1 ? actuatorTypeStr[0] : '\000') {
        case 'C':
            switch (actuatorTypeStr.length() >= 3 ? actuatorTypeStr[2] : '\000') {
                case 'n':
                    return (Helio_ActuatorType)0;
                case 'u':
                    return (Helio_ActuatorType)7;
            }
            break;
        case 'L':
            return (Helio_ActuatorType)1;
        case 'P':
            switch (actuatorTypeStr.length() >= 2 ? actuatorTypeStr[1] : '\000') {
                case 'a':
                    switch (actuatorTypeStr.length() >= 6 ? actuatorTypeStr[5] : '\000') {
                        case 'B':
                            return (Helio_ActuatorType)2;
                        case 'C':
                            return (Helio_ActuatorType)3;
                        case 'H':
                            return (Helio_ActuatorType)4;
                        case 'S':
                            return (Helio_ActuatorType)5;
                    }
                    break;
                case 'o':
                    return (Helio_ActuatorType)6;
            }
            break;
        case 'U':
            return (Helio_ActuatorType)-1;
    }
    return Helio_ActuatorType_Undefined;
}

Helio_SensorType sensorTypeFromString(String sensorTypeStr)
{
        switch (sensorTypeStr.length() >= 1 ? sensorTypeStr[0] : '\000') {
        case 'C':
            return (Helio_SensorType)8;
        case 'I':
            return (Helio_SensorType)0;
        case 'L':
            return (Helio_SensorType)1;
        case 'P':
            switch (sensorTypeStr.length() >= 6 ? sensorTypeStr[5] : '\000') {
                case 'P':
                    return (Helio_SensorType)2;
                case 'U':
                    return (Helio_SensorType)3;
            }
            break;
        case 'T':
            switch (sensorTypeStr.length() >= 2 ? sensorTypeStr[1] : '\000') {
                case 'e':
                    return (Helio_SensorType)4;
                case 'i':
                    return (Helio_SensorType)5;
                case 'r':
                    return (Helio_SensorType)6;
            }
            break;
        case 'U':
            return (Helio_SensorType)-1;
        case 'W':
            return (Helio_SensorType)7;
    }
    return Helio_SensorType_Undefined;
}

Helio_PanelType panelTypeFromString(String panelTypeStr)
{
    switch (panelTypeStr.length() >= 1 ? panelTypeStr[0] : '\000') {
        case 'C':
            return (Helio_PanelType)4;
        case 'E':
            return (Helio_PanelType)3;
        case 'G':
            return (Helio_PanelType)2;
        case 'H':
            return (Helio_PanelType)0;
        case 'U':
            return (Helio_PanelType)-1;
        case 'V':
            return (Helio_PanelType)1;
    }
    return Helio_PanelType_Undefined;
}

Helio_RailType railTypeFromString(String railTypeStr) {
        switch (railTypeStr.length() >= 1 ? railTypeStr[0] : '\000') {
        case 'A':
            switch (railTypeStr.length() >= 3 ? railTypeStr[2] : '\000') {
                case '1':
                    return (Helio_RailType)0;
                case '2':
                    return (Helio_RailType)1;
            }
            break;
        case 'C':
            return (Helio_RailType)7;
        case 'D':
            switch (railTypeStr.length() >= 3 ? railTypeStr[2] : '\000') {
                case '1':
                    return (Helio_RailType)4;
                case '2':
                    return (Helio_RailType)5;
                case '3':
                    return (Helio_RailType)2;
                case '4':
                    return (Helio_RailType)6;
                case '5':
                    return (Helio_RailType)3;
            }
            break;
        case 'U':
            return (Helio_RailType)-1;
    }
    return Helio_RailType_Undefined;
}

Helio_PinMode pinModeFromString(String pinModeStr)
{
        switch (pinModeStr.length() >= 1 ? pinModeStr[0] : '\000') {
        case 'A':
            switch (pinModeStr.length() >= 7 ? pinModeStr[6] : '\000') {
                case 'I':
                    return (Helio_PinMode)5;
                case 'O':
                    return (Helio_PinMode)6;
            }
            break;
        case 'C':
            return (Helio_PinMode)7;
        case 'D':
            switch (pinModeStr.length() >= 8 ? pinModeStr[7] : '\000') {
                case 'I':
                    switch (pinModeStr.length() >= 13 ? pinModeStr[12] : '\000') {
                        case '\000':
                            return (Helio_PinMode)0;
                        case 'P':
                            switch (pinModeStr.length() >= 17 ? pinModeStr[16] : '\000') {
                                case 'D':
                                    return (Helio_PinMode)2;
                                case 'U':
                                    return (Helio_PinMode)1;
                            }
                            break;
                    }
                    break;
                case 'O':
                    switch (pinModeStr.length() >= 14 ? pinModeStr[13] : '\000') {
                        case '\000':
                            return (Helio_PinMode)3;
                        case 'P':
                            return (Helio_PinMode)4;
                    }
                    break;
            }
            break;
        case 'U':
            return (Helio_PinMode)-1;
    }
    return Helio_PinMode_Undefined;
}

Helio_EnableMode enableModeFromString(String enableModeStr)
{
    switch (enableModeStr.length() >= 1 ? enableModeStr[0] : '\000') {
        case 'A':
            switch (enableModeStr.length() >= 2 ? enableModeStr[1] : '\000') {
                case 's':
                    return (Helio_EnableMode)7;
                case 'v':
                    return (Helio_EnableMode)2;
            }
            break;
        case 'C':
            return (Helio_EnableMode)8;
        case 'D':
            return (Helio_EnableMode)6;
        case 'H':
            return (Helio_EnableMode)0;
        case 'I':
            return (Helio_EnableMode)4;
        case 'L':
            return (Helio_EnableMode)1;
        case 'M':
            return (Helio_EnableMode)3;
        case 'R':
            return (Helio_EnableMode)5;
        case 'U':
            return (Helio_EnableMode)-1;
    }
    return Helio_EnableMode_Undefined;
}

Helio_UnitsCategory unitsCategoryFromString(String unitsCategoryStr)
{
    switch (unitsCategoryStr.length() >= 1 ? unitsCategoryStr[0] : '\000') {
        case 'A':
            return (Helio_UnitsCategory)0;
        case 'C':
            return (Helio_UnitsCategory)6;
        case 'D':
            return (Helio_UnitsCategory)1;
        case 'P':
            switch (unitsCategoryStr.length() >= 2 ? unitsCategoryStr[1] : '\000') {
                case 'e':
                    return (Helio_UnitsCategory)2;
                case 'o':
                    return (Helio_UnitsCategory)3;
            }
            break;
        case 'S':
            return (Helio_UnitsCategory)4;
        case 'T':
            return (Helio_UnitsCategory)5;
        case 'U':
            return (Helio_UnitsCategory)-1;
    }
    return Helio_UnitsCategory_Undefined;
}

Helio_UnitsType unitsTypeFromSymbol(String unitsSymbolStr)
{
    switch (unitsSymbolStr.length() >= 1 ? unitsSymbolStr[0] : '\000') {
        case '%':
            return (Helio_UnitsType)1;
        case 'A':
            return (Helio_UnitsType)7;
        case 'J':
            return (Helio_UnitsType)8;
        case 'W':
            return (Helio_UnitsType)8;
        case '[':
            switch (unitsSymbolStr.length() >= 2 ? unitsSymbolStr[1] : '\000') {
                case 'q':
                    return (Helio_UnitsType)14;
                case 'u':
                    return (Helio_UnitsType)-1;
            }
            break;
        case 'f':
            switch (unitsSymbolStr.length() >= 3 ? unitsSymbolStr[2] : '\000') {
                case '\000':
                    return (Helio_UnitsType)5;
                case '/':
                    return (Helio_UnitsType)9;
            }
            break;
        case 'm':
            switch (unitsSymbolStr.length() >= 2 ? unitsSymbolStr[1] : '\000') {
                case '\000':
                    return (Helio_UnitsType)6;
                case '/':
                    return (Helio_UnitsType)10;
                case 'i':
                    return (Helio_UnitsType)4;
            }
            break;
        case 'r':
            return (Helio_UnitsType)0;
        default:
            switch (unitsSymbolStr.length() >= 3 ? unitsSymbolStr[2] : '\000') {
                case '\000':
                    return (Helio_UnitsType)2;
                case 'C':
                    return (Helio_UnitsType)11;
                case 'F':
                    return (Helio_UnitsType)12;
                case 'K':
                    return (Helio_UnitsType)13;
                case 'r':
                    return (Helio_UnitsType)3;
            }
            break;
    }
    return Helio_UnitsType_Undefined;
}<|MERGE_RESOLUTION|>--- conflicted
+++ resolved
@@ -1052,24 +1052,6 @@
     switch (displayOutMode) {
         case Helio_DisplayOutputMode_Disabled:
             return SFP(HStr_Disabled);
-<<<<<<< HEAD
-        case Helio_DisplayOutputMode_16x2LCD:
-            return SFP(HStr_Enum_16x2LCD);
-        case Helio_DisplayOutputMode_16x2LCD_Swapped: {
-            String retVal(SFP(HStr_Enum_16x2LCD));
-            String concat(SFP(HStr_Enum_Swapped));
-            retVal.reserve(retVal.length() + concat.length());
-            retVal.concat(concat);
-            return retVal;
-        }
-        case Helio_DisplayOutputMode_20x4LCD:
-            return SFP(HStr_Enum_20x4LCD);
-        case Helio_DisplayOutputMode_20x4LCD_Swapped: {
-            String retVal(SFP(HStr_Enum_20x4LCD));
-            String concat(SFP(HStr_Enum_Swapped));
-            retVal.reserve(retVal.length() + concat.length());
-            retVal.concat(concat);
-=======
         case Helio_DisplayOutputMode_LCD16x2_EN: {
             String retVal(SFP(HStr_Enum_LCD16x2));
             retVal.reserve(retVal.length() + 2 + 1);
@@ -1092,7 +1074,6 @@
             String retVal(SFP(HStr_Enum_LCD20x4));
             retVal.reserve(retVal.length() + 2 + 1);
             retVal.concat('R'); retVal.concat('S');
->>>>>>> 939830fd
             return retVal;
         }
         case Helio_DisplayOutputMode_SSD1305:
@@ -1100,20 +1081,13 @@
         case Helio_DisplayOutputMode_SSD1305_x32Ada:
             return SFP(HStr_Enum_SSD1305x32Ada);
         case Helio_DisplayOutputMode_SSD1305_x64Ada:
-<<<<<<< HEAD
-            return SFP(HStr_Enum_SSD1305x64);
-=======
             return SFP(HStr_Enum_SSD1305x64Ada);
->>>>>>> 939830fd
         case Helio_DisplayOutputMode_SSD1306:
             return SFP(HStr_Enum_SSD1306);
         case Helio_DisplayOutputMode_SH1106:
             return SFP(HStr_Enum_SH1106);
-<<<<<<< HEAD
-=======
         case Helio_DisplayOutputMode_CustomOLED:
             return SFP(HStr_Enum_CustomOLED);
->>>>>>> 939830fd
         case Helio_DisplayOutputMode_SSD1607:
             return SFP(HStr_Enum_SSD1607);
         case Helio_DisplayOutputMode_IL3820:
@@ -1122,50 +1096,12 @@
             return SFP(HStr_Enum_IL3820V2);
         case Helio_DisplayOutputMode_ST7735:
             return SFP(HStr_Enum_ST7735);
-<<<<<<< HEAD
-        case Helio_DisplayOutputMode_ST7735_TFT: {
-            String retVal(SFP(HStr_Enum_ST7735));
-            retVal.reserve(retVal.length() + 3);
-            retVal.concat('T'); retVal.concat('F'); retVal.concat('T');
-            return retVal;
-        }
-        case Helio_DisplayOutputMode_ST7789:
-            return SFP(HStr_Enum_ST7789);
-        case Helio_DisplayOutputMode_ST7789_TFT: {
-            String retVal(SFP(HStr_Enum_ST7789));
-            retVal.reserve(retVal.length() + 3);
-            retVal.concat('T'); retVal.concat('F'); retVal.concat('T');
-            return retVal;
-        }
-        case Helio_DisplayOutputMode_ILI9341:
-            return SFP(HStr_Enum_ILI9341);
-        case Helio_DisplayOutputMode_ILI9341_TFT: {
-            String retVal(SFP(HStr_Enum_ILI9341));
-            retVal.reserve(retVal.length() + 3);
-            retVal.concat('T'); retVal.concat('F'); retVal.concat('T');
-            return retVal;
-        }
-        case Helio_DisplayOutputMode_PCD8544:
-            return SFP(HStr_Enum_PCD8544);
-        case Helio_DisplayOutputMode_PCD8544_TFT: {
-            String retVal(SFP(HStr_Enum_PCD8544));
-            retVal.reserve(retVal.length() + 3);
-            retVal.concat('T'); retVal.concat('F'); retVal.concat('T');
-            return retVal;
-        }
-        case Helio_DisplayOutputMode_Nokia5110:
-            return SFP(HStr_Enum_Nokia5110);
-        case Helio_DisplayOutputMode_Nokia5110_TFT: {
-            String retVal(SFP(HStr_Enum_Nokia5110));
-            retVal.reserve(retVal.length() + 3);
-=======
         case Helio_DisplayOutputMode_ST7789:
             return SFP(HStr_Enum_ST7789);
         case Helio_DisplayOutputMode_ILI9341:
             return SFP(HStr_Enum_ILI9341);
         case Helio_DisplayOutputMode_TFT: {
             String retVal; retVal.reserve(3 + 1);
->>>>>>> 939830fd
             retVal.concat('T'); retVal.concat('F'); retVal.concat('T');
             return retVal;
         }
@@ -1182,19 +1118,6 @@
     switch (controlInMode) {
         case Helio_ControlInputMode_Disabled:
             return SFP(HStr_Disabled);
-<<<<<<< HEAD
-        case Helio_ControlInputMode_RotaryEncoder:
-            return SFP(HStr_Enum_RotaryEncoder);
-        case Helio_ControlInputMode_RotaryEncoder_Ok: {
-            String retVal(SFP(HStr_Enum_RotaryEncoder));
-            retVal.reserve(retVal.length() + 2);
-            retVal.concat('O'); retVal.concat('k');
-            return retVal;
-        }
-        case Helio_ControlInputMode_RotaryEncoder_OkLR: {
-            String retVal(SFP(HStr_Enum_RotaryEncoder));
-            retVal.reserve(retVal.length() + 4);
-=======
         case Helio_ControlInputMode_RotaryEncoderOk: {
             String retVal(SFP(HStr_Enum_RotaryEncoder));
             retVal.reserve(retVal.length() + 2 + 1);
@@ -1204,40 +1127,10 @@
         case Helio_ControlInputMode_RotaryEncoderOkLR: {
             String retVal(SFP(HStr_Enum_RotaryEncoder));
             retVal.reserve(retVal.length() + 4 + 1);
->>>>>>> 939830fd
             retVal.concat('O'); retVal.concat('k');
             retVal.concat('L'); retVal.concat('R');
             return retVal;
         }
-<<<<<<< HEAD
-        case Helio_ControlInputMode_2x2Matrix:
-            return SFP(HStr_Enum_2x2Matrix);
-        case Helio_ControlInputMode_2x2Matrix_Ok: {
-            String retVal(SFP(HStr_Enum_2x2Matrix));
-            retVal.reserve(retVal.length() + 2);
-            retVal.concat('O'); retVal.concat('k');
-            return retVal;
-        }
-        case Helio_ControlInputMode_Joystick:
-            return SFP(HStr_Enum_Joystick);
-        case Helio_ControlInputMode_Joystick_Ok: {
-            String retVal(SFP(HStr_Enum_Joystick));
-            retVal.reserve(retVal.length() + 2);
-            retVal.concat('O'); retVal.concat('k');
-            return retVal;
-        }
-        case Helio_ControlInputMode_3x4Matrix:
-            return SFP(HStr_Enum_3x4Matrix);
-        case Helio_ControlInputMode_3x4Matrix_Ok: {
-            String retVal(SFP(HStr_Enum_3x4Matrix));
-            retVal.reserve(retVal.length() + 2);
-            retVal.concat('O'); retVal.concat('k');
-            return retVal;
-        }
-        case Helio_ControlInputMode_3x4Matrix_OkLR: {
-            String retVal(SFP(HStr_Enum_3x4Matrix));
-            retVal.reserve(retVal.length() + 4);
-=======
         case Helio_ControlInputMode_UpDownButtonsOk: {
             String retVal(SFP(HStr_Enum_UpDownButtons));
             retVal.reserve(retVal.length() + 2 + 1);
@@ -1301,7 +1194,6 @@
         case Helio_ControlInputMode_Matrix4x4Keyboard_OptRotEncOkLR: {
             String retVal(SFP(HStr_Enum_Matrix4x4));
             retVal.reserve(retVal.length() + 4 + 1);
->>>>>>> 939830fd
             retVal.concat('O'); retVal.concat('k');
             retVal.concat('L'); retVal.concat('R');
             return retVal;
@@ -1310,13 +1202,10 @@
             return SFP(HStr_Enum_ResistiveTouch);
         case Helio_ControlInputMode_TouchScreen:
             return SFP(HStr_Enum_TouchScreen);
-<<<<<<< HEAD
-=======
         case Helio_ControlInputMode_TFTTouch:
             return SFP(HStr_Enum_TFTTouch);
         case Helio_ControlInputMode_RemoteControl:
             return SFP(HStr_Enum_RemoteControl);
->>>>>>> 939830fd
         case Helio_ControlInputMode_Count:
             return !excludeSpecial ? SFP(HStr_Count) : String();
         case Helio_ControlInputMode_Undefined:
@@ -1548,11 +1437,7 @@
         case Helio_UnitsType_Angle_Radians_2pi: {
             String retVal(SFP(HStr_Unit_Degree));
             String concat(SFP(HStr_Unit_Radians));
-<<<<<<< HEAD
-            retVal.reserve(retVal.length() + concat.length());
-=======
             retVal.reserve(retVal.length() + concat.length() + 1);
->>>>>>> 939830fd
             retVal.concat(concat);
             return retVal;
         }
@@ -1569,52 +1454,32 @@
         case Helio_UnitsType_Speed_FeetPerMin: {
             String retVal(SFP(HStr_Unit_Feet));
             String concat(SFP(HStr_Unit_PerMinute));
-<<<<<<< HEAD
-            retVal.reserve(retVal.length() + concat.length());
-=======
             retVal.reserve(retVal.length() + concat.length() + 1);
->>>>>>> 939830fd
             retVal.concat(concat);
             return retVal;
         }
         case Helio_UnitsType_Speed_MetersPerMin: {
             String retVal('m');
             String concat(SFP(HStr_Unit_PerMinute));
-<<<<<<< HEAD
-            retVal.reserve(retVal.length() + concat.length());
-=======
             retVal.reserve(retVal.length() + concat.length() + 1);
->>>>>>> 939830fd
             retVal.concat(concat);
             return retVal;
         }
         case Helio_UnitsType_Temperature_Celsius: {
             String retVal(SFP(HStr_Unit_Degree));
-<<<<<<< HEAD
-            retVal.reserve(retVal.length() + 1);
-=======
             retVal.reserve(retVal.length() + 1 + 1);
->>>>>>> 939830fd
             retVal.concat('C');
             return retVal;
         }
         case Helio_UnitsType_Temperature_Fahrenheit: {
             String retVal(SFP(HStr_Unit_Degree));
-<<<<<<< HEAD
-            retVal.reserve(retVal.length() + 1);
-=======
             retVal.reserve(retVal.length() + 1 + 1);
->>>>>>> 939830fd
             retVal.concat('F');
             return retVal;
         }
         case Helio_UnitsType_Temperature_Kelvin: {
             String retVal(SFP(HStr_Unit_Degree));
-<<<<<<< HEAD
-            retVal.reserve(retVal.length() + 1);
-=======
             retVal.reserve(retVal.length() + 1 + 1);
->>>>>>> 939830fd
             retVal.concat('K');
             return retVal;
         }
@@ -1657,11 +1522,7 @@
 
 Helio_SystemMode systemModeFromString(String systemModeStr)
 {
-<<<<<<< HEAD
-    switch (systemModeStr.length() >= 1 ? systemModeStr[0] : '\0') {
-=======
     switch (systemModeStr.length() >= 1 ? systemModeStr[0] : '\000') {
->>>>>>> 939830fd
         case 'U':
             return (Helio_SystemMode)-1;
         case 'T':
@@ -1693,41 +1554,6 @@
 
 Helio_DisplayOutputMode displayOutputModeFromString(String displayOutModeStr)
 {
-<<<<<<< HEAD
-    switch (displayOutModeStr.length() >= 1 ? displayOutModeStr[0] : '\0') {
-        case 'U':
-            return (Helio_DisplayOutputMode)-1;
-        case 'D':
-            return (Helio_DisplayOutputMode)0;
-        case '1':
-            switch (displayOutModeStr.length() >= 8 ? displayOutModeStr[7] : '\0') {
-                case '\0':
-                    return (Helio_DisplayOutputMode)1;
-                case 'S':
-                    return (Helio_DisplayOutputMode)2;
-            }
-            break;
-        case '2':
-            switch (displayOutModeStr.length() >= 8 ? displayOutModeStr[7] : '\0') {
-                case '\0':
-                    return (Helio_DisplayOutputMode)3;
-                case 'S':
-                    return (Helio_DisplayOutputMode)4;
-            }
-            break;
-        case 'S':
-            switch (displayOutModeStr.length() >= 2 ? displayOutModeStr[1] : '\0') {
-                case 'S':
-                    switch (displayOutModeStr.length() >= 5 ? displayOutModeStr[4] : '\0') {
-                        case '3':
-                            switch (displayOutModeStr.length() >= 7 ? displayOutModeStr[6] : '\0') {
-                                case '5':
-                                    switch (displayOutModeStr.length() >= 8 ? displayOutModeStr[7] : '\0') {
-                                        case '\0':
-                                            return (Helio_DisplayOutputMode)5;
-                                        case 'x':
-                                            switch (displayOutModeStr.length() >= 9 ? displayOutModeStr[8] : '\0') {
-=======
     switch (displayOutModeStr.length() >= 1 ? displayOutModeStr[0] : '\000') {
         case 'C':
             switch (displayOutModeStr.length() >= 2 ? displayOutModeStr[1] : '\000') {
@@ -1787,7 +1613,6 @@
                                             return (Helio_DisplayOutputMode)5;
                                         case 'x':
                                             switch (displayOutModeStr.length() >= 9 ? displayOutModeStr[8] : '\000') {
->>>>>>> 939830fd
                                                 case '3':
                                                     return (Helio_DisplayOutputMode)6;
                                                 case '6':
@@ -1801,73 +1626,6 @@
                             }
                             break;
                         case '6':
-<<<<<<< HEAD
-                            return (Helio_DisplayOutputMode)10;
-                    }
-                    break;
-                case 'H':
-                    return (Helio_DisplayOutputMode)9;
-                case 'T':
-                    switch (displayOutModeStr.length() >= 5 ? displayOutModeStr[4] : '\0') {
-                        case '3':
-                            switch (displayOutModeStr.length() >= 7 ? displayOutModeStr[6] : '\0') {
-                                case '\0':
-                                    return (Helio_DisplayOutputMode)13;
-                                case 'T':
-                                    return (Helio_DisplayOutputMode)14;
-                            }
-                            break;
-                        case '8':
-                            switch (displayOutModeStr.length() >= 7 ? displayOutModeStr[6] : '\0') {
-                                case '\0':
-                                    return (Helio_DisplayOutputMode)15;
-                                case 'T':
-                                    return (Helio_DisplayOutputMode)16;
-                            }
-                            break;
-                    }
-                    break;
-            }
-            break;
-        case 'I':
-            switch (displayOutModeStr.length() >= 3 ? displayOutModeStr[2] : '\0') {
-                case '3':
-                    switch (displayOutModeStr.length() >= 7 ? displayOutModeStr[6] : '\0') {
-                        case '\0':
-                            return (Helio_DisplayOutputMode)11;
-                        case 'V':
-                            return (Helio_DisplayOutputMode)12;
-                    }
-                    break;
-                case 'I':
-                    switch (displayOutModeStr.length() >= 8 ? displayOutModeStr[7] : '\0') {
-                        case '\0':
-                            return (Helio_DisplayOutputMode)17;
-                        case 'T':
-                            return (Helio_DisplayOutputMode)18;
-                    }
-                    break;
-            }
-            break;
-        case 'P':
-            switch (displayOutModeStr.length() >= 8 ? displayOutModeStr[7] : '\0') {
-                case '\0':
-                    return (Helio_DisplayOutputMode)19;
-                case 'T':
-                    return (Helio_DisplayOutputMode)20;
-            }
-            break;
-        case 'N':
-            switch (displayOutModeStr.length() >= 10 ? displayOutModeStr[9] : '\0') {
-                case '\0':
-                    return (Helio_DisplayOutputMode)21;
-                case 'T':
-                    return (Helio_DisplayOutputMode)22;
-            }
-            break;
-        case 'C':
-            return (Helio_DisplayOutputMode)23;
-=======
                             return (Helio_DisplayOutputMode)11;
                     }
                     break;
@@ -1885,24 +1643,17 @@
             return (Helio_DisplayOutputMode)17;
         case 'U':
             return (Helio_DisplayOutputMode)-1;
->>>>>>> 939830fd
     }
     return Helio_DisplayOutputMode_Undefined;
 }
 
 Helio_ControlInputMode controlInputModeFromString(String controlInModeStr)
 {
-<<<<<<< HEAD
-    switch (controlInModeStr.length() >= 1 ? controlInModeStr[0] : '\0') {
-        case 'U':
-            return (Helio_ControlInputMode)-1;
-=======
     switch (controlInModeStr.length() >= 1 ? controlInModeStr[0] : '\000') {
         case 'A':
             return (Helio_ControlInputMode)7;
         case 'C':
             return (Helio_ControlInputMode)17;
->>>>>>> 939830fd
         case 'D':
             return (Helio_ControlInputMode)0;
         case 'M':
@@ -1928,53 +1679,6 @@
             }
             break;
         case 'R':
-<<<<<<< HEAD
-            switch (controlInModeStr.length() >= 2 ? controlInModeStr[1] : '\0') {
-                case 'o':
-                    switch (controlInModeStr.length() >= 14 ? controlInModeStr[13] : '\0') {
-                        case '\0':
-                            return (Helio_ControlInputMode)1;
-                        case 'O':
-                            switch (controlInModeStr.length() >= 16 ? controlInModeStr[15] : '\0') {
-                                case '\0':
-                                    return (Helio_ControlInputMode)2;
-                                case 'L':
-                                    return (Helio_ControlInputMode)3;
-                            }
-                            break;
-                    }
-                    break;
-                case 'e':
-                    return (Helio_ControlInputMode)11;
-            }
-            break;
-        case '2':
-            switch (controlInModeStr.length() >= 10 ? controlInModeStr[9] : '\0') {
-                case '\0':
-                    return (Helio_ControlInputMode)4;
-                case 'O':
-                    return (Helio_ControlInputMode)5;
-            }
-            break;
-        case 'J':
-            switch (controlInModeStr.length() >= 9 ? controlInModeStr[8] : '\0') {
-                case '\0':
-                    return (Helio_ControlInputMode)6;
-                case 'O':
-                    return (Helio_ControlInputMode)7;
-            }
-            break;
-        case '3':
-            switch (controlInModeStr.length() >= 10 ? controlInModeStr[9] : '\0') {
-                case '\0':
-                    return (Helio_ControlInputMode)8;
-                case 'O':
-                    switch (controlInModeStr.length() >= 12 ? controlInModeStr[11] : '\0') {
-                        case '\0':
-                            return (Helio_ControlInputMode)9;
-                        case 'L':
-                            return (Helio_ControlInputMode)10;
-=======
             switch (controlInModeStr.length() >= 2 ? controlInModeStr[1] : '\000') {
                 case 'e':
                     switch (controlInModeStr.length() >= 3 ? controlInModeStr[2] : '\000') {
@@ -2024,18 +1728,10 @@
                                     return (Helio_ControlInputMode)6;
                             }
                             break;
->>>>>>> 939830fd
                     }
                     break;
             }
             break;
-<<<<<<< HEAD
-        case 'T':
-            return (Helio_ControlInputMode)12;
-        case 'C':
-            return (Helio_ControlInputMode)13;
-=======
->>>>>>> 939830fd
     }
     return Helio_ControlInputMode_Undefined;
 }
